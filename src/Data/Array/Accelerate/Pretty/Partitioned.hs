{-# LANGUAGE FlexibleInstances   #-}
{-# LANGUAGE GADTs               #-}
{-# LANGUAGE InstanceSigs        #-}
{-# LANGUAGE LambdaCase          #-}
{-# LANGUAGE OverloadedStrings   #-}
{-# LANGUAGE PatternGuards       #-}
{-# LANGUAGE RankNTypes          #-}
{-# LANGUAGE RecordWildCards     #-}
{-# LANGUAGE ScopedTypeVariables #-}
{-# LANGUAGE TypeApplications    #-}
{-# LANGUAGE TypeOperators       #-}
{-# LANGUAGE StandaloneDeriving       #-}
{-# LANGUAGE ViewPatterns        #-}
{-# OPTIONS_GHC -fno-warn-orphans #-}
{-# LANGUAGE InstanceSigs #-}
-- |
-- Module      : Data.Array.Accelerate.Pretty.Operation
-- Copyright   : [2008..2020] The Accelerate Team
-- License     : BSD3
--
-- Maintainer  : Trevor L. McDonell <trevor.mcdonell@gmail.com>
-- Stability   : experimental
-- Portability : non-portable (GHC extensions)
--

module Data.Array.Accelerate.Pretty.Partitioned where

import Data.Array.Accelerate.Pretty.Exp hiding (Val(..))
import qualified Data.Array.Accelerate.Pretty.Exp as Pretty
import Data.Array.Accelerate.Pretty.Operation
import Data.Array.Accelerate.AST.Partitioned
import Data.Array.Accelerate.Type

import Prettyprinter

import Prelude hiding (exp)
import Data.Array.Accelerate.Representation.Type (TupR (..))
import Data.Array.Accelerate.AST.Idx (Idx (..))
import Data.Bifunctor (second)

instance PrettyOp op => PrettyOp (Clustered op) where
  prettyOp :: PrettyOp op => Clustered op t -> Adoc
  prettyOp (Clustered c _) = prettyOp c
  prettyOpWithArgs env (Clustered c _) = prettyOpWithArgs env c

instance PrettyOp op => PrettyOp (Cluster op) where
<<<<<<< HEAD
  prettyOp (Fused _ l r) = "Fused (" <> prettyOp l <> ", " <> prettyOp r
  prettyOp (Op (SOp (SOAOp op _) _) _) = prettyOp op
  prettyOpWithArgs env (Fused f l r) args = "Fused (" <> prettyOpWithArgs env l (left f args) <> ", " <> prettyOpWithArgs env r (right f args)
  prettyOpWithArgs env (Op (SOp (SOAOp op soa) (SA _ unsort)) _) args = prettyOpWithArgs env op (soaShrink combine soa . unsort $ args)
=======
  prettyOp (Fused _ _ _) = "Fused cluster" -- not used in pretty printer of PartitionedAcc
  prettyOp (Op (SLVOp (SOp (SOAOp op _) _) _) _) = prettyOp op
>>>>>>> 9d5d0240

  prettyOpWithArgs :: forall env t. Val env -> Cluster op t -> Args env t -> Adoc
  prettyOpWithArgs env (Op (SLVOp (SOp (SOAOp op soa) (SA _ unsort)) sa) _) args = prettyOpWithArgs env op (soaShrink combine soa . unsort . slv' varToOut sa $ args)
  prettyOpWithArgs env cluster1 args1 =
    annotate Execute "execute" <+> "cluster {"
    <> hardline
    <> indent 2 (vsep operations)
    <> hardline <> "}"
    where
      operations = gather cluster1 args1

      gather :: Cluster op s -> Args env s -> [Adoc]
      gather (Fused f l r) args = gather l (left f args) ++ gather r (right f args)
      gather (Op (SLVOp (SOp (SOAOp op soa) (SA _ unsort)) sa) _) args =
        pure $ hang 2 $ group $ vsep [prettyOp op, prettyArgs env args']
        where
          args' = soaShrink combine soa . unsort . slv' varToOut sa $ args

-- clusterEnv :: forall env f input output. Pretty.Val env -> ClusterIO f input output -> Args env f -> (Pretty.Val input, PartialVal output)
-- clusterEnv env = \cio args -> (input cio args, output cio args)
--   where
--     input :: ClusterIO t input' output' -> Args env t -> Pretty.Val input'
--     input Empty ArgsNil
--       = Pretty.Empty
--     input (Vertical _ _ cio) (ArgVar sh :>: as)
--       = Pretty.Push (input cio as) (prettyShapeVars env sh)
--     input (Input cio) (a :>: as)
--       = Pretty.Push (input cio as) (prettyArg env a)
--     input (Output _ _ _ cio) (ArgArray Out _ sh _ :>: as)
--       = Pretty.Push (input cio as) (prettyShapeVars env sh)
--     input (MutPut cio) (a :>: as)
--       = Pretty.Push (input cio as) (prettyArg env a)
--     input (ExpPut' cio) (a :>: as)
--       = Pretty.Push (input cio as) (prettyArg env a)
--     input (Trivial io) (a :>: as) = Pretty.Push (input io as) (prettyArg env a)

--     output :: ClusterIO t input' output' -> Args env t -> PartialVal output'
--     output Empty ArgsNil
--       = PEnd
--     output (Vertical t _ cio) (_ :>: as)
--       = pSkipAt t (output cio as) -- We will name intermediate arrays in 'forward (Make _ _) _ _ _'
--     output (Input cio) (a :>: as)
--       = PPush (output cio as) (prettyArg env a)
--     output (Output t _ _ cio) (a :>: as)
--       = pInsertAt t (prettyArg env a) (output cio as)
--     output (MutPut cio) (a :>: as)
--       = PPush (output cio as) (prettyArg env a)
--     output (ExpPut' cio) (a :>: as)
--       = PPush (output cio as) (prettyArg env a)
--     output (Trivial io) (a :>: as)
--       = PPush (output io as) (prettyArg env a)

-- -- The pretty printer gets an environment with Adocs of input variables (Val env, from clusterEnv)
-- -- which is propagated in the same flow as the cluster.
-- -- It also gets the names for the output environment (PartialVal result), which we propagate in reverse
-- -- direction. Hence this function both *takes* a 'Val env' (originating from the input variables)
-- -- and *returns* a 'PartialVal env' (originating from the output variables).
-- -- Variables which are absent in both environments represent arrays which are fused away.
-- --
-- prettyClusterAST :: PrettyOp op => PartialVal result -> ClusterAST op env result -> (PartialVal env, Int -> Pretty.Val env -> [Adoc])
-- -- prettyClusterAST = undefined
-- prettyClusterAST envResult None = (envResult, \_ _ -> [])
-- prettyClusterAST envResult (Bind lhs op _ next) =
--   ( backward lhs envOut
--   , \fresh envIn ->
--       let
--         (fresh', envNext, args) = forward lhs fresh envIn envOut
--       in
--         prettyOpWithArgs' op args
--         : next' fresh' envNext
--   )
--   where
--     (envOut, next') = prettyClusterAST envResult next

-- prettyOpWithArgs' :: PrettyOp op => op t -> [Adoc] -> Adoc
-- prettyOpWithArgs' op args = hang 2 $ group $ vsep [prettyOp op, tupled args]

-- forward :: LeftHandSideArgs body env scope -> Int -> Pretty.Val env -> PartialVal scope -> (Int, Pretty.Val scope, [Adoc])
-- forward Base             fresh env _   = (fresh, env, [])
-- forward (Reqr t1 t2 lhs) fresh env out =
--   ( fresh'
--   , env''
--   , newargs <> args
--   )
--   where
--     newargs = prjs t1 env
--     -- env' = removeAt t1 env
--     -- out' = pRemoveAt t2 out
--     (fresh', env'', args) = forward lhs fresh env out
-- forward (Make t1 t2 lhs)     fresh env out =
--   ( fresh''
--   , fst $ insertAts t1 names env'
--   , args' <> args
--   )
--   where
--     (args', names, fresh', _) = pTakeAts sh t1 out fresh
--     (fresh'', env', args) = forward lhs fresh' (pRemoveAts' t2 env) (pRemoveAts t1 out)
--     (sh, _) = unCons t2 env
-- forward (ExpArg lhs)     fresh env out = forwardSingle lhs fresh env out
-- forward (Adju lhs)       fresh env out = forwardSingle lhs fresh env out
-- forward (Ignr lhs)       fresh (Pretty.Push env x) out = (\(a, b, c) -> (a, Pretty.Push b x, c)) (forward lhs fresh env (pEnvTail out))

-- unCons :: ConsBuffers (Sh sh) e env env1 -> Pretty.Val env -> (Adoc, Pretty.Val env1)
-- unCons ConsUnit env = (viaShow (), env)
-- unCons ConsSingle (Pretty.Push env doc) = (doc, env)
-- unCons (ConsPair l r) env = let (x, env') = unCons r env
--                                 (y, env'') = unCons l env'
--                             in  (x <> y, env'')
-- -- unCons (ConsUnitFusedAway cb) (Pretty.Push env doc) = second (`Pretty.Push` doc) $ unCons cb env

-- intermediate :: Modifier m -> Int -> Adoc -> Adoc
-- intermediate m idx sh = group $ vsep [prettyModifier m, "(" <> sh <> ")", "%" <> pretty idx]

-- forwardSingle :: LeftHandSideArgs body env scope -> Int -> Pretty.Val (env, t) -> PartialVal (scope, t) -> (Int, Pretty.Val (scope, t), [Adoc])
-- forwardSingle lhs fresh (Pretty.Push env a) out = (fresh', Pretty.Push env' a, a : args)
--   where
--     (fresh', env', args) = forward lhs fresh env $ pEnvTail out

-- backward :: LeftHandSideArgs body env scope -> PartialVal scope -> PartialVal env
-- backward _ PEnd = PEnd
-- backward (Reqr t1 t2 lhs) env = fst $ pWriteAts t1 (prjs' t2 env) $ backward lhs env
-- backward (Make t1 t2 lhs) env = pSkips t2 $ backward lhs $ pRemoveAts t1 env
-- backward (ExpArg lhs) env = backwardSingle lhs env
-- backward (Adju lhs) env = backwardSingle lhs env
-- backward (Ignr lhs) env = backwardSingle lhs env

-- prjs' :: TupR (IdxF (Value sh) scope) e -> PartialVal scope -> [Maybe Adoc]
-- prjs' TupRunit _ = []
-- prjs' (TupRsingle (IdxF idx)) env = [ix idx env]
-- prjs' (TupRpair l r) env = prjs' l env <> prjs' r env

-- ix :: Idx env e -> PartialVal env -> Maybe Adoc
-- ix _ PEnd = Nothing
-- ix ZeroIdx (PSkip _) = Nothing
-- ix ZeroIdx (PPush _ a) = Just a
-- ix (SuccIdx idx) (PPush env _) = ix idx env
-- ix (SuccIdx idx) (PSkip env) = ix idx env


-- pWriteAts :: TupR (IdxF (Value sh) env) e -> [Maybe Adoc] -> PartialVal env -> (PartialVal env, [Maybe Adoc])
-- pWriteAts TupRunit as env = (env, as)
-- pWriteAts (TupRsingle (IdxF idx)) ~(a:as) env = (pWriteAt' idx a env, as)
-- pWriteAts (TupRpair l r) as env = let (env', as') = pWriteAts l as env in pWriteAts r as' env'

-- -- Helper for 'backward'
-- backwardSingle :: LeftHandSideArgs body env scope -> PartialVal (scope, t) -> PartialVal (env, t)
-- backwardSingle lhs (PSkip env)   = PSkip (backward lhs env)
-- backwardSingle lhs (PPush env a) = PPush (backward lhs env) a
-- backwardSingle _   PEnd          = PEnd

-- insertAt :: Take t env' env -> Adoc -> Pretty.Val env -> Pretty.Val env'
-- insertAt Here      a env                 = Pretty.Push env a
-- insertAt (There t) a (Pretty.Push env b) = Pretty.Push (insertAt t a env) b

-- insertAts :: TakeBuffers f t env' env -> [Adoc] -> Pretty.Val env -> (Pretty.Val env', [Adoc])
-- insertAts TakeUnit      as env  = (env, as)
-- insertAts (TakeSingle t) ~(a:as) env = (insertAt t a env, as)
-- insertAts (TakePair x y) as env = let (env', as') = insertAts x as env in insertAts y as' env'


-- removeAt :: Take t env env' -> Pretty.Val env -> Pretty.Val env'
-- removeAt Here (Pretty.Push env _) = env
-- removeAt (There t) (Pretty.Push env a) = Pretty.Push (removeAt t env) a

-- pInsertAt :: Take t env' env -> Adoc -> PartialVal env -> PartialVal env'
-- pInsertAt Here      a env = PPush env a
-- pInsertAt (There t) a env = case env of
--   PEnd         -> PSkip (pInsertAt t a PEnd)
--   PSkip env'   -> PSkip (pInsertAt t a env')
--   PPush env' b -> PPush (pInsertAt t a env') b

-- pRemoveAt :: Take t env env' -> PartialVal env -> PartialVal env'
-- pRemoveAt Here      = pEnvTail
-- pRemoveAt (There t) = \case
--   PEnd        -> PEnd
--   PSkip env   -> PSkip (pRemoveAt t env)
--   PPush env a -> PPush (pRemoveAt t env) a

-- pRemoveAts :: TakeBuffers (Value sh) e scope scope1 -> PartialVal scope -> PartialVal scope1
-- pRemoveAts TakeUnit env = env
-- pRemoveAts (TakeSingle t) env = pRemoveAt t env
-- pRemoveAts (TakePair l r) env = pRemoveAts l $ pRemoveAts r env

-- pRemoveAts' :: ConsBuffers (Sh sh) e env env1 -> Pretty.Val env -> Pretty.Val env1
-- pRemoveAts' ConsUnit env = env
-- pRemoveAts' ConsSingle (Pretty.Push env _) = env
-- pRemoveAts' (ConsPair l r) env = pRemoveAts' l $ pRemoveAts' r env
-- -- pRemoveAts' (ConsUnitFusedAway x) (Pretty.Push env y) = Pretty.Push (pRemoveAts' x env) y

-- pWriteAt :: Take t env' env -> Maybe Adoc -> PartialVal env -> PartialVal env'
-- pWriteAt t Nothing  = pSkipAt t
-- pWriteAt t (Just a) = pInsertAt t a

-- pWriteAt' :: Idx env e -> Maybe Adoc -> PartialVal env -> PartialVal env
-- pWriteAt' ZeroIdx Nothing PEnd = PEnd
-- pWriteAt' ZeroIdx (Just doc) PEnd = PPush PEnd doc
-- pWriteAt' ZeroIdx Nothing (PSkip env) = PSkip env
-- pWriteAt' ZeroIdx (Just doc) (PSkip env) = PPush env doc
-- pWriteAt' ZeroIdx Nothing (PPush env _) = PSkip env -- TODO check: throwing away info???
-- pWriteAt' ZeroIdx (Just doc) (PPush env _) = PPush env doc
-- pWriteAt' (SuccIdx idx) a PEnd = PSkip $ pWriteAt' idx a PEnd
-- pWriteAt' (SuccIdx idx) a (PSkip env) = PSkip $ pWriteAt' idx a env
-- pWriteAt' (SuccIdx idx) a (PPush env doc) = PPush (pWriteAt' idx a env) doc

-- pSkipAt :: Take t env' env -> PartialVal env -> PartialVal env'
-- pSkipAt _         PEnd = PEnd
-- pSkipAt Here      env = PSkip env
-- pSkipAt (There t) (PSkip env)   = PSkip (pSkipAt t env)
-- pSkipAt (There t) (PPush env a) = PPush (pSkipAt t env) a

-- pTakeAt :: Take t env env' -> PartialVal env -> (Maybe Adoc, PartialVal env')
-- pTakeAt Here      (PPush env a) = (Just a, env)
-- pTakeAt Here      (PSkip env) = (Nothing, env)
-- pTakeAt (There t) (PPush env a) = second (`PPush` a) $ pTakeAt t env
-- pTakeAt (There t) (PSkip env)   = second PSkip $ pTakeAt t env
-- pTakeAt _          PEnd       = (Nothing, PEnd)


-- pTakeAts :: Adoc -> TakeBuffers f t env env' -> PartialVal env -> Int -> ([Adoc], [Adoc], Int, PartialVal env')
-- pTakeAts _ TakeUnit env fresh = ([],[],fresh, env)
-- pTakeAts sh (TakeSingle t) env fresh = case pTakeAt t env of
--   (Just a, env') -> ([a],[a], fresh, env')
--   (Nothing, env') -> ([intermediate Out fresh sh],[intermediate In fresh sh],fresh+1, env')
-- pTakeAts sh (TakePair l r) env fresh = let (xs, ys, fresh', env')     = pTakeAts sh r env fresh
--                                            (xs', ys', fresh'', env'') = pTakeAts sh l env' fresh'
--                                        in  (xs <> xs', ys <> ys', fresh'', env'')

-- data PartialVal env where
--   PEnd  ::                           PartialVal env
--   PSkip :: PartialVal env         -> PartialVal (env, t)
--   PPush :: PartialVal env -> Adoc -> PartialVal (env, t)
-- deriving instance Show (PartialVal env)

-- pSkips :: ConsBuffers f t env env' -> PartialVal env' -> PartialVal env
-- pSkips ConsUnit = id
-- pSkips ConsSingle = PSkip
-- pSkips (ConsPair l r) = pSkips r . pSkips l
-- -- pSkips (ConsUnitFusedAway x) = \case
-- --   PPush env y -> PPush (pSkips x env) y
-- --   PSkip env -> PSkip (pSkips x env)
-- --   PEnd -> error "huh"

-- pEnvTail :: PartialVal (env, t) -> PartialVal env
-- pEnvTail PEnd          = PEnd
-- pEnvTail (PSkip env)   = env
-- pEnvTail (PPush env _) = env<|MERGE_RESOLUTION|>--- conflicted
+++ resolved
@@ -44,32 +44,27 @@
   prettyOpWithArgs env (Clustered c _) = prettyOpWithArgs env c
 
 instance PrettyOp op => PrettyOp (Cluster op) where
-<<<<<<< HEAD
   prettyOp (Fused _ l r) = "Fused (" <> prettyOp l <> ", " <> prettyOp r
   prettyOp (Op (SOp (SOAOp op _) _) _) = prettyOp op
   prettyOpWithArgs env (Fused f l r) args = "Fused (" <> prettyOpWithArgs env l (left f args) <> ", " <> prettyOpWithArgs env r (right f args)
   prettyOpWithArgs env (Op (SOp (SOAOp op soa) (SA _ unsort)) _) args = prettyOpWithArgs env op (soaShrink combine soa . unsort $ args)
-=======
-  prettyOp (Fused _ _ _) = "Fused cluster" -- not used in pretty printer of PartitionedAcc
-  prettyOp (Op (SLVOp (SOp (SOAOp op _) _) _) _) = prettyOp op
->>>>>>> 9d5d0240
-
-  prettyOpWithArgs :: forall env t. Val env -> Cluster op t -> Args env t -> Adoc
-  prettyOpWithArgs env (Op (SLVOp (SOp (SOAOp op soa) (SA _ unsort)) sa) _) args = prettyOpWithArgs env op (soaShrink combine soa . unsort . slv' varToOut sa $ args)
-  prettyOpWithArgs env cluster1 args1 =
-    annotate Execute "execute" <+> "cluster {"
-    <> hardline
-    <> indent 2 (vsep operations)
-    <> hardline <> "}"
-    where
-      operations = gather cluster1 args1
-
-      gather :: Cluster op s -> Args env s -> [Adoc]
-      gather (Fused f l r) args = gather l (left f args) ++ gather r (right f args)
-      gather (Op (SLVOp (SOp (SOAOp op soa) (SA _ unsort)) sa) _) args =
-        pure $ hang 2 $ group $ vsep [prettyOp op, prettyArgs env args']
-        where
-          args' = soaShrink combine soa . unsort . slv' varToOut sa $ args
+
+  -- prettyOpWithArgs :: forall env t. Val env -> Cluster op t -> Args env t -> Adoc
+  -- prettyOpWithArgs env (Op (SLVOp (SOp (SOAOp op soa) (SA _ unsort)) sa) _) args = prettyOpWithArgs env op (soaShrink combine soa . unsort . slv' varToOut sa $ args)
+  -- prettyOpWithArgs env cluster1 args1 =
+  --   annotate Execute "execute" <+> "cluster {"
+  --   <> hardline
+  --   <> indent 2 (vsep operations)
+  --   <> hardline <> "}"
+  --   where
+  --     operations = gather cluster1 args1
+
+  --     gather :: Cluster op s -> Args env s -> [Adoc]
+  --     gather (Fused f l r) args = gather l (left f args) ++ gather r (right f args)
+  --     gather (Op (SLVOp (SOp (SOAOp op soa) (SA _ unsort)) sa) _) args =
+  --       pure $ hang 2 $ group $ vsep [prettyOp op, prettyArgs env args']
+  --       where
+  --         args' = soaShrink combine soa . unsort . slv' varToOut sa $ args
 
 -- clusterEnv :: forall env f input output. Pretty.Val env -> ClusterIO f input output -> Args env f -> (Pretty.Val input, PartialVal output)
 -- clusterEnv env = \cio args -> (input cio args, output cio args)
