--- conflicted
+++ resolved
@@ -231,41 +231,30 @@
 
     a@(Apair a1 a2)          -> mkNodeId a >>= prettyDelayedApair detail aenv a1 a2
 
-    Anil                     -> "()"          .$ []
-
-    Use repr arr             -> "use"         .$ [ return $ PDoc (prettyArray repr arr) [] ]
-    Unit _ e                 -> "unit"        .$ [ ppE e ]
-    Generate _ sh f          -> "generate"    .$ [ ppE sh, ppF f ]
-    Transform _ sh ix f xs   -> "transform"   .$ [ ppE sh, ppF ix, ppF f, ppA xs ]
-    Reshape _ sh xs          -> "reshape"     .$ [ ppE sh, ppA xs ]
-    Replicate _ty ix xs      -> "replicate"   .$ [ ppE ix, ppA xs ]
-    Slice _ty xs ix          -> "slice"       .$ [ ppA xs, ppE ix ]
-    Map _ f xs               -> "map"         .$ [ ppF f, ppA xs ]
-    ZipWith _ f xs ys        -> "zipWith"     .$ [ ppF f, ppA xs, ppA ys ]
-    Fold f (Just z) a        -> "fold"        .$ [ ppF f,  ppE z, ppA a ]
-    Fold f Nothing  a        -> "fold1"       .$ [ ppF f,  ppA a ]
-    FoldSeg _ f (Just z) a s -> "foldSeg"     .$ [ ppF f,  ppE z, ppA a, ppA s ]
-    FoldSeg _ f Nothing  a s -> "fold1Seg"    .$ [ ppF f,  ppA a, ppA s ]
-    Scan d f (Just z) a      -> fromString ("scan" ++ show d)
-                                              .$ [ ppF f,  ppE z, ppA a ]
-    Scan d f Nothing  a      -> fromString ("scan" ++ show d ++ "1")
-                                              .$ [ ppF f,  ppA a ]
-    Scan' d f z a            -> fromString ("scan" ++ show d ++ "'")
-                                              .$ [ ppF f,  ppE z, ppA a ]
-    Permute f dfts p xs      -> "permute"     .$ [ ppF f, ppA dfts, ppF p, ppA xs ]
-    Backpermute _ sh p xs    -> "backpermute" .$ [ ppE sh, ppF p, ppA xs ]
-    Stencil s _ sten bndy xs
-<<<<<<< HEAD
-                            -> "stencil"     .$ [ ppF sten, ppB (stencilEltR s) bndy, ppA xs ]
+    Anil                     -> "()"             .$ []
+
+    Use repr arr             -> "use"            .$ [ return $ PDoc (prettyArray repr arr) [] ]
+    Unit _ e                 -> "unit"           .$ [ ppE e ]
+    Generate _ sh f          -> "generate"       .$ [ ppE sh, ppF f ]
+    Transform _ sh ix f xs   -> "transform"      .$ [ ppE sh, ppF ix, ppF f, ppA xs ]
+    Reshape _ sh xs          -> "reshape"        .$ [ ppE sh, ppA xs ]
+    Replicate _ty ix xs      -> "replicate"      .$ [ ppE ix, ppA xs ]
+    Slice _ty xs ix          -> "slice"          .$ [ ppA xs, ppE ix ]
+    Map _ f xs               -> "map"            .$ [ ppF f, ppA xs ]
+    ZipWith _ f xs ys        -> "zipWith"        .$ [ ppF f, ppA xs, ppA ys ]
+    Fold f (Just z) a        -> "fold"           .$ [ ppF f,  ppE z, ppA a ]
+    Fold f Nothing  a        -> "fold1"          .$ [ ppF f,  ppA a ]
+    FoldSeg _ f (Just z) a s -> "foldSeg"        .$ [ ppF f,  ppE z, ppA a, ppA s ]
+    FoldSeg _ f Nothing  a s -> "fold1Seg"       .$ [ ppF f,  ppA a, ppA s ]
+    Scan d f (Just z) a      -> ppD "scan" d ""  .$ [ ppF f,  ppE z, ppA a ]
+    Scan d f Nothing  a      -> ppD "scan" d "1" .$ [ ppF f,  ppA a ]
+    Scan' d f z a            -> ppD "scan" d "'" .$ [ ppF f,  ppE z, ppA a ]
+    Permute f dfts p xs      -> "permute"        .$ [ ppF f, ppA dfts, ppF p, ppA xs ]
+    Backpermute _ sh p xs    -> "backpermute"    .$ [ ppE sh, ppF p, ppA xs ]
+    Stencil s _ sten bndy xs -> "stencil"        .$ [ ppF sten, ppB (stencilEltR s) bndy, ppA xs ]
     Stencil2 s1 s2 _ sten bndy1 acc1 bndy2 acc2
-                            -> "stencil2"    .$ [ ppF sten, ppB (stencilEltR s1) bndy1, ppA acc1, ppB (stencilEltR s2) bndy2, ppA acc2 ]
-    Aforeign _ ff _afun xs  -> "aforeign"    .$ [ return (PDoc (pretty (strForeign ff)) []), {- ppAf afun, -} ppA xs ]
-=======
-                             -> "stencil"     .$ [ ppF sten, ppB (stencilElt s) bndy, ppA xs ]
-    Stencil2 s1 s2 _ sten bndy1 acc1 bndy2 acc2
-                             -> "stencil2"    .$ [ ppF sten, ppB (stencilElt s1) bndy1, ppA acc1, ppB (stencilElt s2) bndy2, ppA acc2 ]
-    Aforeign _ ff _afun xs   -> "aforeign"    .$ [ return (PDoc (pretty (strForeign ff)) []), {- ppAf afun, -} ppA xs ]
->>>>>>> 632b3fe4
+                            -> "stencil2"        .$ [ ppF sten, ppB (stencilEltR s1) bndy1, ppA acc1, ppB (stencilEltR s2) bndy2, ppA acc2 ]
+    Aforeign _ ff _afun xs  -> "aforeign"        .$ [ return (PDoc (pretty (strForeign ff)) []), {- ppAf afun, -} ppA xs ]
     -- Collect{}               -> error "Collect"
 
   where
@@ -340,6 +329,10 @@
 
     ppE :: Exp aenv t -> Dot PDoc
     ppE = return . uncurry PDoc . (prettyExp aenv' &&& fvE)
+
+    ppD :: String -> Direction -> String -> Operator
+    ppD f LeftToRight k = fromString (f <> "l" <> k)
+    ppD f RightToLeft k = fromString (f <> "r" <> k)
 
     lift :: DelayedOpenAcc aenv a -> Dot Vertex
     lift Delayed{}                    = $internalError "prettyDelayedOpenAcc" "expected manifest array"
