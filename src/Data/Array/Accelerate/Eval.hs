--- conflicted
+++ resolved
@@ -50,16 +50,12 @@
 import Data.Array.Accelerate.Trafo.Schedule.Uniform ()
 import Data.Array.Accelerate.Pretty.Schedule.Uniform ()
 import Data.Kind (Type)
-<<<<<<< HEAD
 import Data.Bifunctor (bimap, first)
 import Data.Functor.Compose
 import Data.Type.Equality
 import Unsafe.Coerce (unsafeCoerce)
 import Data.Maybe (fromJust)
-=======
-import Data.Bifunctor (bimap)
 import Data.Typeable
->>>>>>> 3923786d
 
 type BackendArgs op env = PreArgs (BackendClusterArg2 op env)
 type BackendEnv op env = Env (BackendEnvElem op env)
@@ -241,7 +237,6 @@
 first' :: (a -> b -> c) -> (a,b) -> (c,b)
 first' f (a,b) = (f a b, b)
 
-<<<<<<< HEAD
 instance StaticClusterAnalysis op => TupRmonoid (Compose Maybe (BackendEnvElem op env)) (Value sh) where
   unit = Compose $ Compose Nothing
   pair (Compose (Compose x)) (Compose (Compose y)) = Compose . Compose $ f x y
@@ -268,7 +263,6 @@
 justEnv     = mapEnv (Compose . Just)
 fromJustEnv :: Env (Compose Maybe a) env -> Env a env
 fromJustEnv = mapEnv (fromJust . getCompose)
-=======
 
 
 data ClusterOperations op env where
@@ -390,16 +384,16 @@
       -> Args env' f
     prjArgs input = \case
       Base -> ArgsNil
-      Reqr t _ lhs
-        | (arg, input') <- take' t input
-        -> case arg of
-            ArgArray' (ArgArray _ repr sh buffers) -> ArgArray In repr sh buffers :>: prjArgs input' lhs
-            ArgOther' (ArgArray m _ _ _) -> case m of {}
-      Make _ lhs
-        | input' `Push` arg <- input
-        -> case arg of
-            ArgArray' (ArgArray _ repr sh buffers) -> ArgArray Out repr sh buffers :>: prjArgs input' lhs
-            ArgOther' (ArgArray m _ _ _) -> case m of {}
+      -- Reqr t _ lhs
+      --   | (arg, input') <- take' t input
+      --   -> case arg of
+      --       ArgArray' (ArgArray _ repr sh buffers) -> ArgArray In repr sh buffers :>: prjArgs input' lhs
+      --       ArgOther' (ArgArray m _ _ _) -> case m of {}
+      -- Make _ lhs
+      --   | input' `Push` arg <- input
+      --   -> case arg of
+      --       ArgArray' (ArgArray _ repr sh buffers) -> ArgArray Out repr sh buffers :>: prjArgs input' lhs
+      --       ArgOther' (ArgArray m _ _ _) -> case m of {}
       Adju lhs
         | input' `Push` arg <- input
         -> case arg of
@@ -430,12 +424,12 @@
   -> Env f output
 lhsArgsOutput make lhsArgs input = case lhsArgs of
   Base -> Empty
-  Reqr t t' args
-    | (arg, input') <- take' t input
-    -> put' t' arg $ go args input'
-  Make t args
-    | input' `Push` arg <- input
-    -> put' t (make arg) $ go args input'
+  -- Reqr t t' args
+  --   | (arg, input') <- take' t input
+  --   -> put' t' arg $ go args input'
+  -- Make t args
+  --   | input' `Push` arg <- input
+  --   -> put' t (make arg) $ go args input'
   Adju args
     | input' `Push` arg <- input
     -> go args input' `Push` arg
@@ -453,5 +447,4 @@
     -> go args input' `Push` arg
   where
     go :: LeftHandSideArgs t' input' output' -> Env f input' -> Env f output'
-    go = lhsArgsOutput make
->>>>>>> 3923786d
+    go = lhsArgsOutput make