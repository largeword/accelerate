{-# LANGUAGE AllowAmbiguousTypes   #-}
{-# LANGUAGE BangPatterns          #-}
{-# LANGUAGE CPP                   #-}
{-# LANGUAGE ConstraintKinds       #-}
{-# LANGUAGE DefaultSignatures     #-}
{-# LANGUAGE DeriveDataTypeable    #-}
{-# LANGUAGE FlexibleContexts      #-}
{-# LANGUAGE FlexibleInstances     #-}
{-# LANGUAGE GADTs                 #-}
{-# LANGUAGE MultiParamTypeClasses #-}
{-# LANGUAGE ScopedTypeVariables   #-}
{-# LANGUAGE StandaloneDeriving    #-}
{-# LANGUAGE TemplateHaskell       #-}
{-# LANGUAGE TupleSections         #-}
{-# LANGUAGE TypeApplications      #-}
{-# LANGUAGE TypeFamilies          #-}
{-# LANGUAGE TypeOperators         #-}
{-# LANGUAGE UndecidableInstances  #-}
#if __GLASGOW_HASKELL__ <= 708
{-# OPTIONS_GHC -fno-warn-unrecognised-pragmas #-}
#endif
{-# OPTIONS_GHC -fno-warn-inline-rule-shadowing #-}
{-# OPTIONS_HADDOCK hide #-}
-- |
-- Module      : Data.Array.Accelerate.Array.Sugar
-- Copyright   : [2008..2019] The Accelerate Team
-- License     : BSD3
--
-- Maintainer  : Trevor L. McDonell <trevor.mcdonell@gmail.com>
-- Stability   : experimental
-- Portability : non-portable (GHC extensions)
--

module Data.Array.Accelerate.Array.Sugar (
  -- * Tuple representation
  TupR(..),

  -- * Array representation
  Array(..), Scalar, Vector, Matrix, Segments, arrayR,
  Arrays(..), Repr.ArraysR, Repr.ArrayR(..), Repr.arraysRarray, Repr.arraysRtuple2,

  -- * Class of supported surface element types and their mapping to representation types
  Elt(..), TupleType,

  -- * Derived functions
  liftToElt, liftToElt2, sinkFromElt, sinkFromElt2,

  -- * Array shapes
  DIM0, DIM1, DIM2, DIM3, DIM4, DIM5, DIM6, DIM7, DIM8, DIM9,

  -- * Array indexing and slicing
  Z(..), (:.)(..), All(..), Split(..), Any(..), Divide(..), Shape(..), Slice(..), Division(..),

  -- * Array shape query, indexing, and conversions
  shape, reshape, (!), (!!), allocateArray, fromFunction, fromFunctionM, fromList, toList, concatVectors,

  -- * Tuples of expressions
  TupleR, TupleRepr, tuple,
  Tuple(..), IsTuple, fromTuple, toTuple,

  -- * Miscellaneous
  showShape, Foreign(..), sliceShape, enumSlices,

) where

-- standard library
import Control.DeepSeq
import Data.Kind
import Data.Typeable
import System.IO.Unsafe                                         ( unsafePerformIO )
import Language.Haskell.TH                                      hiding ( Foreign, Type )
import Language.Haskell.TH.Extra
import Prelude                                                  hiding ( (!!) )

import GHC.Exts                                                 ( IsList )
import GHC.Generics
import GHC.TypeLits
import qualified GHC.Exts                                       as GHC

-- friends
import Data.Array.Accelerate.Array.Data
import Data.Array.Accelerate.Error
import Data.Array.Accelerate.Orphans                            ()
import Data.Array.Accelerate.Product
import Data.Array.Accelerate.Type
import qualified Data.Array.Accelerate.Array.Representation     as Repr

-- $setup
-- >>> :seti -XOverloadedLists

-- Surface types representing array indices and slices
-- ---------------------------------------------------
--
-- Array indices are snoc type lists. That is, they're backwards -- the
-- end-of-list token, 'Z', occurs first.  For example, the type of a rank-2
-- array index is @Z :. Int :. Int@.
--
-- In Accelerate the rightmost dimension is the /fastest varying/ or innermost.

-- | Rank-0 index
--
data Z = Z
  deriving (Typeable, Show, Eq)

-- | Increase an index rank by one dimension. The ':.' operator is used to
-- construct both values and types.
--
infixl 3 :.
data tail :. head = !tail :. !head
  deriving (Typeable, Eq)

-- We don't we use a derived Show instance for (:.) because this will insert
-- parenthesis to demonstrate which order the operator is applied, i.e.:
--
--   (((Z :. z) :. y) :. x)
--
-- This is fine, but I find it a little unsightly. Instead, we drop all
-- parenthesis and just display the shape thus:
--
--   Z :. z :. y :. x
--
-- and then require the down-stream user to wrap the whole thing in parentheses.
-- This works fine for the most important case, which is to show Acc and Exp
-- expressions via the pretty printer, although Show-ing a Shape directly
-- results in no parenthesis being displayed.
--
-- One way around this might be to have specialised instances for DIM1, DIM2,
-- etc.
--
instance (Show sh, Show sz) => Show (sh :. sz) where
  showsPrec p (sh :. sz) =
    showsPrec p sh . showString " :. " . showsPrec p sz

-- | Marker for entire dimensions in 'Data.Array.Accelerate.Language.slice' and
-- 'Data.Array.Accelerate.Language.replicate' descriptors.
--
-- Occurrences of 'All' indicate the dimensions into which the array's existing
-- extent will be placed unchanged.
--
-- See 'Data.Array.Accelerate.Language.slice' and
-- 'Data.Array.Accelerate.Language.replicate' for examples.
--
data All = All
  deriving (Typeable, Show, Eq)

-- | Marker for arbitrary dimensions in 'Data.Array.Accelerate.Language.slice'
-- and 'Data.Array.Accelerate.Language.replicate' descriptors.
--
-- 'Any' can be used in the leftmost position of a slice instead of 'Z',
-- indicating that any dimensionality is admissible in that position.
--
-- See 'Data.Array.Accelerate.Language.slice' and
-- 'Data.Array.Accelerate.Language.replicate' for examples.
--
data Any sh = Any
  deriving (Typeable, Show, Eq)

-- | Marker for splitting along an entire dimension in division descriptors.
--
-- For example, when used in a division descriptor passed to
-- 'Data.Array.Accelerate.toSeq', a `Split` indicates that the array should be
-- divided along this dimension forming the elements of the output sequence.
--
data Split = Split
  deriving (Typeable, Show, Eq)

-- | Marker for arbitrary shapes in slices descriptors, where it is desired to
-- split along an unknown number of dimensions.
--
-- For example, in the following definition, 'Divide' matches against any shape
-- and flattens everything but the innermost dimension.
--
-- > vectors :: (Shape sh, Elt e) => Acc (Array (sh:.Int) e) -> Seq [Vector e]
-- > vectors = toSeq (Divide :. All)
--
data Divide sh = Divide
  deriving (Typeable, Show, Eq)

-- Scalar elements
-- ---------------

-- | The 'Elt' class characterises the allowable array element types, and hence
-- the types which can appear in scalar Accelerate expressions of type
-- 'Data.Array.Accelerate.Exp'.
--
-- Accelerate arrays consist of simple atomic types as well as nested tuples
-- thereof, stored efficiently in memory as consecutive unpacked elements
-- without pointers. It roughly consists of:
--
--  * Signed and unsigned integers (8, 16, 32, and 64-bits wide)
--  * Floating point numbers (half, single, and double precision)
--  * 'Char'
--  * 'Bool'
--  * ()
--  * Shapes formed from 'Z' and (':.')
--  * Nested tuples of all of these, currently up to 15-elements wide
--
-- Adding new instances for 'Elt' consists of explaining to Accelerate how to
-- map between your data type and a (tuple of) primitive values. For examples
-- see:
--
--  * "Data.Array.Accelerate.Data.Complex"
--  * "Data.Array.Accelerate.Data.Monoid"
--  * <https://hackage.haskell.org/package/linear-accelerate linear-accelerate>
--  * <https://hackage.haskell.org/package/colour-accelerate colour-accelerate>
--
-- For simple product types it is possible to derive 'Elt' automatically, for
-- example:
--
-- > data Point = Point Int Float
-- >   deriving (Show, Generic, Elt)
--
class (Show a, Typeable a, Typeable (EltRepr a)) => Elt a where
  -- | Type representation mapping, which explains how to convert a type from
  -- the surface type into the internal representation type consisting only of
  -- simple primitive types, unit '()', and pair '(,)'.
  --
  type EltRepr a :: Type
  type EltRepr a = GEltRepr () (Rep a)
  --
  eltType  :: TupleType (EltRepr a)
  fromElt  :: a -> EltRepr a
  toElt    :: EltRepr a -> a

  {-# INLINE eltType #-}
  default eltType
    :: (GElt (Rep a), EltRepr a ~ GEltRepr () (Rep a))
    => TupleType (EltRepr a)
  eltType = geltType @(Rep a) TupRunit

  {-# INLINE [1] fromElt #-}
  default fromElt
    :: (Generic a, GElt (Rep a), EltRepr a ~ GEltRepr () (Rep a))
    => a
    -> EltRepr a
  fromElt = gfromElt () . from

  {-# INLINE [1] toElt #-}
  default toElt
    :: (Generic a, GElt (Rep a), EltRepr a ~ GEltRepr () (Rep a))
    => EltRepr a
    -> a
  toElt = to . snd . gtoElt @(Rep a) @()


class GElt f where
  type GEltRepr t f
  geltType :: TupleType t -> TupleType (GEltRepr t f)
  gfromElt :: t -> f a -> GEltRepr t f
  gtoElt   :: GEltRepr t f -> (t, f a)

instance GElt U1 where
  type GEltRepr t U1 = t
  geltType t    =  t
  gfromElt t U1 =  t
  gtoElt   t    = (t, U1)

instance GElt a => GElt (M1 i c a) where
  type GEltRepr t (M1 i c a) = GEltRepr t a
  geltType          = geltType @a
  gfromElt t (M1 x) = gfromElt t x
  gtoElt         x  = let (t, x1) = gtoElt x in (t, M1 x1)

instance Elt a => GElt (K1 i a) where
  type GEltRepr t (K1 i a) = (t, EltRepr a)
  geltType t        = TupRpair t (eltType @a)
  gfromElt t (K1 x) = (t, fromElt x)
  gtoElt     (t, x) = (t, K1 (toElt x))

instance (GElt a, GElt b) => GElt (a :*: b) where
  type GEltRepr t (a :*: b) = GEltRepr (GEltRepr t a) b
  geltType             = geltType @b . geltType @a
  gfromElt t (a :*: b) = gfromElt (gfromElt t a) b
  gtoElt t =
    let (t1, b) = gtoElt t
        (t2, a) = gtoElt t1
    in
    (t2, a :*: b)


-- Note: [Deriving Elt]
--
-- We can't use the cunning generalised newtype deriving mechanism, because the
-- generated 'eltType' function does not type check. For example, it will
-- generate the following implementation for 'CShort':
--
-- > eltType
-- >   = coerce
-- >       @(TupleType (EltRepr Int16))
-- >       @(TupleType (EltRepr CShort))
-- >       (eltType :: TupleType (EltRepr CShort))
--
-- Which yields the error "couldn't match type 'EltRepr a0' with 'Int16'".
-- Since this function returns a type family type, the type signature on the
-- result is not enough to fix the type 'a'. Instead, we require the use of
-- (visible) type applications:
--
-- > eltType
-- >   = coerce
-- >       @(TupleType (EltRepr Int16))
-- >       @(TupleType (EltRepr CShort))
-- >       (eltType @(EltRepr CShort))
--
-- Note that this does not affect deriving instances via 'Generic'
--
-- Instances for basic types are generated at the end of this module.
--
-- TLM 2019-03-22: I think this is fixed now
--

instance Elt () where
  type EltRepr () = ()
  {-# INLINE eltType #-}
  {-# INLINE toElt   #-}
  {-# INLINE fromElt #-}
  eltType   = TupRunit
  fromElt   = id
  toElt     = id

instance Elt Z where
  type EltRepr Z = ()
  {-# INLINE eltType     #-}
  {-# INLINE [1] toElt   #-}
  {-# INLINE [1] fromElt #-}
  eltType    = TupRunit
  fromElt Z  = ()
  toElt ()   = Z

instance (Elt t, Elt h) => Elt (t:.h) where
  type EltRepr (t:.h) = (EltRepr t, EltRepr h)
  {-# INLINE eltType     #-}
  {-# INLINE [1] toElt   #-}
  {-# INLINE [1] fromElt #-}
  eltType         = TupRpair (eltType @t) (eltType @h)
  fromElt (t:.h)  = (fromElt t, fromElt h)
  toElt (t, h)    = toElt t :. toElt h

instance Elt All where
  type EltRepr All = ()
  {-# INLINE eltType     #-}
  {-# INLINE [1] toElt   #-}
  {-# INLINE [1] fromElt #-}
  eltType       = TupRunit
  fromElt All   = ()
  toElt ()      = All

type family AnyRepr sh
type instance AnyRepr () = ()
type instance AnyRepr (sh, Int) = (AnyRepr sh, ())

instance Shape sh => Elt (Any sh) where
  type EltRepr (Any sh) = AnyRepr (EltRepr sh)

  {-# INLINE eltType     #-}
  {-# INLINE [1] toElt   #-}
  {-# INLINE [1] fromElt #-}
  eltType       = go $ shapeR @sh
    where
      go :: Repr.ShapeR sh' -> TupleType (AnyRepr sh')
      go Repr.ShapeRz = TupRunit
      go (Repr.ShapeRsnoc shr) = TupRpair (go shr) TupRunit
  fromElt _     = go $ shapeR @sh
    where
      go :: Repr.ShapeR sh' -> AnyRepr sh'
      go Repr.ShapeRz = ()
      go (Repr.ShapeRsnoc shr) = (go shr, ())
  toElt _       = Any


--  Convenience functions
--
singletonScalarType :: IsScalar a => TupleType a
singletonScalarType = TupRsingle scalarType

{-# INLINE liftToElt #-}
liftToElt :: (Elt a, Elt b)
          => (EltRepr a -> EltRepr b)
          -> (a -> b)
liftToElt f = toElt . f . fromElt

{-# INLINE liftToElt2 #-}
liftToElt2 :: (Elt a, Elt b, Elt c)
           => (EltRepr a -> EltRepr b -> EltRepr c)
           -> (a -> b -> c)
liftToElt2 f x y = toElt $ f (fromElt x) (fromElt y)

{-# INLINE sinkFromElt #-}
sinkFromElt :: (Elt a, Elt b)
            => (a -> b)
            -> (EltRepr a -> EltRepr b)
sinkFromElt f = fromElt . f . toElt

{-# INLINE sinkFromElt2 #-}
sinkFromElt2 :: (Elt a, Elt b, Elt c)
             => (a -> b -> c)
             -> (EltRepr a -> EltRepr b -> EltRepr c)
sinkFromElt2 f x y = fromElt $ f (toElt x) (toElt y)

{-# RULES
"fromElt/toElt" forall e. fromElt (toElt e) = e
"toElt/fromElt" forall e. toElt (fromElt e) = e
#-}

-- Foreign functions
-- -----------------

-- Class for backends to choose their own representation of foreign functions.
-- By default it has no instances. If a backend wishes to have an FFI it must
-- provide an instance.
--
class Typeable asm => Foreign asm where

  -- Backends should be able to produce a string representation of the foreign
  -- function for pretty printing, typically the name of the function.
  strForeign :: asm args -> String
  strForeign _ = "<foreign>"

  -- Backends which want to support compile-time embedding must be able to lift
  -- the foreign function into Template Haskell
  liftForeign :: asm args -> Q (TExp (asm args))
  liftForeign _ = $internalError "liftForeign" "not supported by this backend"


-- Tuple representation
-- --------------------

-- |The tuple representation is equivalent to the product representation.
--
type TupleRepr a = ProdRepr a
type TupleR a    = ProdR Elt a
type IsTuple     = IsProduct Elt
-- type IsAtuple    = IsProduct Arrays

-- |We represent tuples as heterogeneous lists, typed by a type list.
--
data Tuple c t where
  NilTup  ::                              Tuple c ()
  SnocTup :: Elt t => Tuple c s -> c t -> Tuple c (s, t)


-- |Tuple reification
--
tuple :: forall tup. IsTuple tup => TupleR (TupleRepr tup)
tuple = prod @Elt @tup

fromTuple :: IsTuple tup => tup -> TupleRepr tup
fromTuple = fromProd @Elt

toTuple :: IsTuple tup => TupleRepr tup -> tup
toTuple = toProd @Elt


-- Arrays
-- ------

-- | The 'Arrays' class characterises the types which can appear in collective
-- Accelerate computations of type 'Data.Array.Accelerate.Acc'.
--
-- 'Arrays' consists of nested tuples of individual 'Array's, currently up to
-- 16-elements wide. Accelerate computations can thereby return multiple
-- results.
--
class (Typeable a, Typeable (ArrRepr a)) => Arrays a where
  -- | Type representation mapping, which explains how to convert from the
  -- surface type into the internal representation type, which consists only of
  -- 'Array', and '()' and '(,)' as type-level nil and snoc.
  --
  type ArrRepr a :: Type
  type ArrRepr a = GArrRepr () (Rep a)

  arrays   :: Repr.ArraysR (ArrRepr a)
  toArr    :: ArrRepr  a -> a
  fromArr  :: a -> ArrRepr  a

  {-# INLINE arrays #-}
  default arrays
    :: (GArrays (Rep a), ArrRepr a ~ GArrRepr () (Rep a))
    => Repr.ArraysR (ArrRepr a)
  arrays = garrays @(Rep a) TupRunit

  {-# INLINE [1] toArr #-}
  default toArr
    :: (Generic a, GArrays (Rep a), ArrRepr a ~ GArrRepr () (Rep a))
    => ArrRepr a -> a
  toArr = to . snd . gtoArr @(Rep a) @()

  {-# INLINE [1] fromArr #-}
  default fromArr
    :: (Generic a, GArrays (Rep a), ArrRepr a ~ GArrRepr () (Rep a))
    => a -> ArrRepr a
  fromArr = (`gfromArr` ()) . from

  -- flavour :: ArraysFlavour a
  -- default flavour
  --   :: (Generic a, GArrays (Rep a), GArrFlav (Rep a) ~ a, ArrRepr a ~ GArrRepr () (Rep a))
  --   => a -> ArraysFlavour a
  -- flavour _ = gflavour @(Rep a)

arrayR :: forall sh e. (Shape sh, Elt e) => Repr.ArrayR (Repr.Array (EltRepr sh) (EltRepr e))
arrayR = Repr.ArrayR (shapeR @sh) (eltType @e)

class GArrays f where
  type GArrRepr t f
  garrays  :: Repr.ArraysR t -> Repr.ArraysR (GArrRepr t f)
  gfromArr :: f a -> t -> GArrRepr t f
  gtoArr   :: GArrRepr t f -> (t, f a)

instance GArrays U1 where
  type GArrRepr t U1 = t
  garrays       =  id
  gfromArr U1   =  id
  gtoArr      t = (t, U1)

instance GArrays a => GArrays (M1 i c a) where
  type GArrRepr t (M1 i c a) = GArrRepr t a
  garrays         = garrays @a
  gfromArr (M1 x) = gfromArr x
  gtoArr       x  = let (t, x1) = gtoArr x in (t, M1 x1)

instance Arrays a => GArrays (K1 i a) where
  type GArrRepr t (K1 i a) = (t, ArrRepr a)
  garrays         t = TupRpair t (arrays @a)
  gfromArr (K1 x) t = (t, fromArr x)
  gtoArr   (t, x)   = (t, K1 (toArr x))

instance (GArrays a, GArrays b) => GArrays (a :*: b) where
  type GArrRepr t (a :*: b) = GArrRepr (GArrRepr t a) b
  garrays            = garrays @b . garrays @a
  gfromArr (a :*: b) = gfromArr b . gfromArr a
  gtoArr t =
    let (t1, b) = gtoArr t
        (t2, a) = gtoArr t1
    in
    (t2, a :*: b)


instance Arrays () where
  type ArrRepr () = ()
  {-# INLINE arrays      #-}
  {-# INLINE [1] fromArr #-}
  {-# INLINE [1] toArr   #-}
  arrays  = TupRunit
  fromArr = id
  toArr   = id

instance (Shape sh, Elt e) => Arrays (Array sh e) where
  type ArrRepr (Array sh e) = Repr.Array (EltRepr sh) (EltRepr e)
  {-# INLINE arrays      #-}
  {-# INLINE [1] fromArr #-}
  {-# INLINE [1] toArr   #-}
  arrays  = Repr.arraysRarray (shapeR @sh) (eltType @e)
  fromArr (Array arr) = arr
  toArr   (arr)       = Array arr

<<<<<<< HEAD
instance (Arrays a, Arrays b) => Arrays (a, b)
instance (Arrays a, Arrays b, Arrays c) => Arrays (a, b, c)
instance (Arrays a, Arrays b, Arrays c, Arrays d) => Arrays (a, b, c, d)
instance (Arrays a, Arrays b, Arrays c, Arrays d, Arrays e) => Arrays (a, b, c, d, e)
instance (Arrays a, Arrays b, Arrays c, Arrays d, Arrays e, Arrays f)
  => Arrays (a, b, c, d, e, f)
instance (Arrays a, Arrays b, Arrays c, Arrays d, Arrays e, Arrays f, Arrays g)
  => Arrays (a, b, c, d, e, f, g)
instance (Arrays a, Arrays b, Arrays c, Arrays d, Arrays e, Arrays f, Arrays g, Arrays h)
  => Arrays (a, b, c, d, e, f, g, h)
instance (Arrays a, Arrays b, Arrays c, Arrays d, Arrays e, Arrays f, Arrays g, Arrays h, Arrays i)
  => Arrays (a, b, c, d, e, f, g, h, i)
instance (Arrays a, Arrays b, Arrays c, Arrays d, Arrays e, Arrays f, Arrays g, Arrays h, Arrays i, Arrays j)
  => Arrays (a, b, c, d, e, f, g, h, i, j)
instance (Arrays a, Arrays b, Arrays c, Arrays d, Arrays e, Arrays f, Arrays g, Arrays h, Arrays i, Arrays j, Arrays k)
  => Arrays (a, b, c, d, e, f, g, h, i, j, k)
instance (Arrays a, Arrays b, Arrays c, Arrays d, Arrays e, Arrays f, Arrays g, Arrays h, Arrays i, Arrays j, Arrays k, Arrays l)
  => Arrays (a, b, c, d, e, f, g, h, i, j, k, l)
instance (Arrays a, Arrays b, Arrays c, Arrays d, Arrays e, Arrays f, Arrays g, Arrays h, Arrays i, Arrays j, Arrays k, Arrays l, Arrays m)
  => Arrays (a, b, c, d, e, f, g, h, i, j, k, l, m)
instance (Arrays a, Arrays b, Arrays c, Arrays d, Arrays e, Arrays f, Arrays g, Arrays h, Arrays i, Arrays j, Arrays k, Arrays l, Arrays m, Arrays n)
  => Arrays (a, b, c, d, e, f, g, h, i, j, k, l, m, n)
instance (Arrays a, Arrays b, Arrays c, Arrays d, Arrays e, Arrays f, Arrays g, Arrays h, Arrays i, Arrays j, Arrays k, Arrays l, Arrays m, Arrays n, Arrays o)
  => Arrays (a, b, c, d, e, f, g, h, i, j, k, l, m, n, o)
instance (Arrays a, Arrays b, Arrays c, Arrays d, Arrays e, Arrays f, Arrays g, Arrays h, Arrays i, Arrays j, Arrays k, Arrays l, Arrays m, Arrays n, Arrays o, Arrays p)
  => Arrays (a, b, c, d, e, f, g, h, i, j, k, l, m, n, o, p)
=======
-- Array type reification
--
data ArraysR arrs where
  ArraysRunit  ::                                   ArraysR ()
  ArraysRarray :: (Shape sh, Elt e) =>              ArraysR (Array sh e)
  ArraysRpair  :: ArraysR arrs1 -> ArraysR arrs2 -> ArraysR (arrs1, arrs2)

arraysRtuple2 :: (Shape sh1, Elt e1, Shape sh2, Elt e2) => ArraysR (((), Array sh2 e2), Array sh1 e1)
arraysRtuple2 = ArraysRpair ArraysRunit ArraysRarray `ArraysRpair` ArraysRarray
>>>>>>> da18b951

{-# RULES
"fromArr/toArr" forall a. fromArr (toArr a) = a
"toArr/fromArr" forall a. toArr (fromArr a) = a
#-}


-- | Dense, regular, multi-dimensional arrays.
--
-- The 'Array' is the core computational unit of Accelerate; all programs in
-- Accelerate take zero or more arrays as input and produce one or more arrays
-- as output. The 'Array' type has two type parameters:
--
--  * /sh/: is the shape of the array, tracking the dimensionality and extent of
--    each dimension of the array; for example, 'DIM1' for one-dimensional
--    'Vector's, 'DIM2' for two-dimensional matrices, and so on.
--  * /e/: represents the type of each element of the array; for example,
--    'Int', 'Float', et cetera.
--
-- Array data is store unboxed in an unzipped struct-of-array representation.
-- Elements are laid out in row-major order (the right-most index of a 'Shape'
-- is the fastest varying). The allowable array element types are members of the
-- 'Elt' class, which roughly consists of:
--
--  * Signed and unsigned integers (8, 16, 32, and 64-bits wide).
--  * Floating point numbers (single and double precision)
--  * 'Char'
--  * 'Bool'
--  * ()
--  * Shapes formed from 'Z' and (':.')
--  * Nested tuples of all of these, currently up to 15-elements wide.
--
-- Note that 'Array' itself is not an allowable element type---there are no
-- nested arrays in Accelerate, regular arrays only!
--
-- If device and host memory are separate, arrays will be transferred to the
-- device when necessary (possibly asynchronously and in parallel with other
-- tasks) and cached on the device if sufficient memory is available. Arrays are
-- made available to embedded language computations via
-- 'Data.Array.Accelerate.use'.
--
-- Section "Getting data in" lists functions for getting data into and out of
-- the 'Array' type.
--
newtype Array sh e = Array (Repr.Array (EltRepr sh) (EltRepr e))

--
-- Note: [Embedded class constraints on Array]
--
-- Previously, we had embedded 'Shape' and 'Elt' constraints on the 'Array'
-- constructor. This was occasionally convenient, however, this has a negative
-- impact on the kind of code which GHC can generate. For example, if we write
-- the function:
--
-- > (!) :: Array sh e -> sh -> e
--
-- Without the 'Shape' and 'Elt' constraints on the type signature, and instead
-- recover those when pattern matching on 'Array', then GHC is unable to
-- specialise functions past this point. In this example, even if 'sh' and 'e'
-- are fixed, GHC would not be able to inline the definitions from 'ArrayElt'
-- which perform the actual data accesses.
--
--   - TLM 2018-09-13
--

deriving instance Typeable Array

instance (Shape sh, Elt e, Eq sh, Eq e) => Eq (Array sh e) where
  arr1 == arr2 = shape arr1 == shape arr2 && toList arr1 == toList arr2
  arr1 /= arr2 = shape arr1 /= shape arr2 || toList arr1 /= toList arr2

-- We perform the rank check at runtime, as we want a generic Show (Array sh e)
-- instance. Alternatives would be to create instances for Show (Array Z e),
-- Show (Array (Z :. Int) e) and so on. This would either require that the
-- instance for general ranks either works only for DIM3+ arrays, or mean
-- that the general case is defined with the INCOHERENT annotation. In the first
-- option, we do not have a general 'Show (Array sh e)' implementation, which
-- is an annoying limitation for users. In the second option, scalars, vectors and
-- matrices may not always be shown with their appropriate format.
--
instance (Shape sh, Elt e) => Show (Array sh e) where
  show (Array arr) = Repr.showArray' (shows . toElt @e) (arrayR @sh @e) arr

instance Elt e => IsList (Vector e) where
  type Item (Vector e) = e
  toList         = toList
  fromListN n xs = fromList (Z:.n) xs
  fromList xs    = GHC.fromListN (length xs) xs

instance (Shape sh, Elt e) => NFData (Array sh e) where
  rnf (Array arr) = Repr.rnfArray (arrayR @sh @e) $ arr

-- | Scalar arrays hold a single element
--
type Scalar = Array DIM0

-- | Vectors are one-dimensional arrays
--
type Vector = Array DIM1

-- | Matrices are two-dimensional arrays
--
type Matrix = Array DIM2

-- | Segment descriptor (vector of segment lengths).
--
-- To represent nested one-dimensional arrays, we use a flat array of data
-- values in conjunction with a /segment descriptor/, which stores the lengths
-- of the subarrays.
--
type Segments = Vector

-- Shorthand for common shape types
--
type DIM0 = Z
type DIM1 = DIM0:.Int
type DIM2 = DIM1:.Int
type DIM3 = DIM2:.Int
type DIM4 = DIM3:.Int
type DIM5 = DIM4:.Int
type DIM6 = DIM5:.Int
type DIM7 = DIM6:.Int
type DIM8 = DIM7:.Int
type DIM9 = DIM8:.Int


-- Shape constraints and indexing
-- ------------------------------

-- |Shapes and indices of multi-dimensional arrays
--
class (Elt sh, Elt (Any sh), FullShape sh ~ sh, CoSliceShape sh ~ sh, SliceShape sh ~ Z)
       => Shape sh where

  shapeR :: Repr.ShapeR (EltRepr sh)

  -- |Number of dimensions of a /shape/ or /index/ (>= 0).
  rank   :: Int

  -- |Total number of elements in an array of the given /shape/.
  size   :: sh -> Int

  -- |Empty /shape/.
  empty :: sh

  -- |Magic value identifying elements ignored in 'permute'.
  ignore :: sh

  -- |Yield the intersection of two shapes
  intersect :: sh -> sh -> sh

  -- |Yield the union of two shapes
  union :: sh -> sh -> sh

  -- |Map a multi-dimensional index into one in a linear, row-major
  -- representation of the array (first argument is the /shape/, second
  -- argument is the index).
  toIndex   :: sh -> sh -> Int

  -- |Inverse of 'toIndex'.
  fromIndex :: sh -> Int -> sh

  -- |Iterate through the entire shape, applying the function; third argument
  -- combines results and fourth is returned in case of an empty iteration
  -- space; the index space is traversed in row-major order.
  iter  :: sh -> (sh -> a) -> (a -> a -> a) -> a -> a

  -- |Variant of 'iter' without an initial value
  iter1 :: sh -> (sh -> a) -> (a -> a -> a) -> a

  -- |Convert a minpoint-maxpoint index into a /shape/.
  rangeToShape ::  (sh, sh) -> sh

  -- |Convert a /shape/ into a minpoint-maxpoint index.
  shapeToRange ::  sh -> (sh, sh)

  -- |Convert a shape to a list of dimensions.
  shapeToList :: sh -> [Int]

  -- |Convert a list of dimensions into a shape.
  listToShape :: [Int] -> sh

  -- |Attempt to convert a list of dimensions into a shape
  listToShape' :: [Int] -> Maybe sh

  -- |The slice index for slice specifier 'Any sh'
  sliceAnyIndex  :: Repr.SliceIndex (EltRepr (Any sh)) (EltRepr sh) () (EltRepr sh)

  -- |The slice index for specifying a slice with only the Z component projected
  sliceNoneIndex :: Repr.SliceIndex (EltRepr sh) () (EltRepr sh) (EltRepr sh)

  {-# INLINE rank         #-}
  {-# INLINE size         #-}
  {-# INLINE empty        #-}
  {-# INLINE ignore       #-}
  {-# INLINE intersect    #-}
  {-# INLINE union        #-}
  {-# INLINE fromIndex    #-}
  {-# INLINE toIndex      #-}
  {-# INLINE iter         #-}
  {-# INLINE iter1        #-}
  {-# INLINE rangeToShape #-}
  {-# INLINE shapeToRange #-}
  {-# INLINE shapeToList  #-}
  {-# INLINE listToShape  #-}
  {-# INLINE listToShape' #-}
  rank                  = Repr.rank (shapeR @sh)
  size                  = Repr.size (shapeR @sh) . fromElt
  empty                 = toElt $ Repr.empty $ shapeR @sh
  -- (#) must be individually defined, as it holds for all instances *except*
  -- the one with the largest arity

  ignore                = toElt $ Repr.ignore $ shapeR @sh
  intersect sh1 sh2     = toElt (Repr.intersect (shapeR @sh) (fromElt sh1) (fromElt sh2))
  union sh1 sh2         = toElt (Repr.union (shapeR @sh) (fromElt sh1) (fromElt sh2))
  fromIndex sh ix       = toElt (Repr.fromIndex (shapeR @sh) (fromElt sh) ix)
  toIndex sh ix         = Repr.toIndex (shapeR @sh) (fromElt sh) (fromElt ix)

  iter sh f c r         = Repr.iter  (shapeR @sh) (fromElt sh) (f . toElt) c r
  iter1 sh f r          = Repr.iter1 (shapeR @sh) (fromElt sh) (f . toElt) r

  rangeToShape (low, high)
    = toElt (Repr.rangeToShape (shapeR @sh) (fromElt low, fromElt high))
  shapeToRange ix
    = let (low, high) = Repr.shapeToRange (shapeR @sh) (fromElt ix)
      in
      (toElt low, toElt high)

  shapeToList  = Repr.shapeToList (shapeR @sh) . fromElt
  listToShape  = toElt . Repr.listToShape (shapeR @sh)
  listToShape' = fmap toElt . Repr.listToShape' (shapeR @sh)

instance Shape Z where
  shapeR = Repr.ShapeRz
  sliceAnyIndex  = Repr.SliceNil
  sliceNoneIndex = Repr.SliceNil

instance Shape sh => Shape (sh:.Int) where
  shapeR = Repr.ShapeRsnoc (shapeR @sh)
  sliceAnyIndex  = Repr.SliceAll   (sliceAnyIndex  @sh)
  sliceNoneIndex = Repr.SliceFixed (sliceNoneIndex @sh)

-- | Slices, aka generalised indices, as /n/-tuples and mappings of slice
-- indices to slices, co-slices, and slice dimensions
--
class (Elt sl, Shape (SliceShape sl), Shape (CoSliceShape sl), Shape (FullShape sl))
       => Slice sl where
  type SliceShape   sl :: Type    -- the projected slice
  type CoSliceShape sl :: Type    -- the complement of the slice
  type FullShape    sl :: Type    -- the combined dimension
  sliceIndex :: Repr.SliceIndex (EltRepr sl)
                                (EltRepr (SliceShape   sl))
                                (EltRepr (CoSliceShape sl))
                                (EltRepr (FullShape    sl))

instance Slice Z where
  type SliceShape   Z = Z
  type CoSliceShape Z = Z
  type FullShape    Z = Z
  sliceIndex = Repr.SliceNil

instance Slice sl => Slice (sl:.All) where
  type SliceShape   (sl:.All) = SliceShape   sl :. Int
  type CoSliceShape (sl:.All) = CoSliceShape sl
  type FullShape    (sl:.All) = FullShape    sl :. Int
  sliceIndex = Repr.SliceAll (sliceIndex @sl)

instance Slice sl => Slice (sl:.Int) where
  type SliceShape   (sl:.Int) = SliceShape   sl
  type CoSliceShape (sl:.Int) = CoSliceShape sl :. Int
  type FullShape    (sl:.Int) = FullShape    sl :. Int
  sliceIndex = Repr.SliceFixed (sliceIndex @sl)

instance Shape sh => Slice (Any sh) where
  type SliceShape   (Any sh) = sh
  type CoSliceShape (Any sh) = Z
  type FullShape    (Any sh) = sh
  sliceIndex = sliceAnyIndex @sh

-- | Generalised array division, like above but use for splitting an array into
-- many subarrays, as opposed to extracting a single subarray.
--
class (Slice (DivisionSlice sl)) => Division sl where
  type DivisionSlice sl :: Type   -- the slice
  slicesIndex :: slix ~ DivisionSlice sl
              => Repr.SliceIndex (EltRepr slix)
                                 (EltRepr (SliceShape   slix))
                                 (EltRepr (CoSliceShape slix))
                                 (EltRepr (FullShape    slix))

instance Division Z where
  type DivisionSlice   Z = Z
  slicesIndex = Repr.SliceNil

instance Division sl => Division (sl:.All) where
  type DivisionSlice  (sl:.All) = DivisionSlice sl :. All
  slicesIndex = Repr.SliceAll (slicesIndex @sl)

instance Division sl => Division (sl:.Split) where
  type DivisionSlice (sl:.Split) = DivisionSlice sl :. Int
  slicesIndex = Repr.SliceFixed (slicesIndex @sl)

instance Shape sh => Division (Any sh) where
  type DivisionSlice (Any sh) = Any sh
  slicesIndex = sliceAnyIndex @sh

instance (Shape sh, Slice sh) => Division (Divide sh) where
  type DivisionSlice (Divide sh) = sh
  slicesIndex = sliceNoneIndex @sh


-- Array operations
-- ----------------

-- | Yield an array's shape
--
{-# INLINE shape #-}
shape :: Shape sh => Array sh e -> sh
shape (Array arr) = toElt $ Repr.shape arr

-- | Change the shape of an array without altering its contents. The 'size' of
-- the source and result arrays must be identical.
--
{-# INLINE reshape #-}
reshape :: forall sh sh' e. (Shape sh, Shape sh') => sh -> Array sh' e -> Array sh e
reshape sh (Array arr) = Array $ Repr.reshape (shapeR @sh) (fromElt sh) (shapeR @sh') arr

-- | Array indexing
--
infixl 9 !
{-# INLINE [1] (!) #-}
(!) :: forall sh e. (Shape sh, Elt e) => Array sh e -> sh -> e
(!) (Array arr) ix = toElt $ (arrayR @sh @e, arr) Repr.! fromElt ix

infixl 9 !!
{-# INLINE [1] (!!) #-}
(!!) :: forall sh e. Elt e => Array sh e -> Int -> e
(!!) (Array arr) i = toElt $ (eltType @e, arr) Repr.!! i

{-# RULES
"indexArray/DIM0" forall arr.   arr ! Z        = arr !! 0
"indexArray/DIM1" forall arr i. arr ! (Z :. i) = arr !! i
#-}

-- | Create an array from its representation function, applied at each index of
-- the array.
--
{-# INLINEABLE fromFunction #-}
fromFunction :: (Shape sh, Elt e) => sh -> (sh -> e) -> Array sh e
fromFunction sh f = unsafePerformIO $! fromFunctionM sh (return . f)

-- | Create an array using a monadic function applied at each index.
--
-- @since 1.2.0.0
--
{-# INLINEABLE fromFunctionM #-}
fromFunctionM :: forall sh e. (Shape sh, Elt e) => sh -> (sh -> IO e) -> IO (Array sh e)
fromFunctionM sh f = Array <$> Repr.fromFunctionM (arrayR @sh @e) (fromElt sh) f'
  where
    f' x = do
      y <- f $ toElt x
      return $ fromElt y


-- | Create a vector from the concatenation of the given list of vectors.
--
{-# INLINEABLE concatVectors #-}
concatVectors :: forall e. Elt e => [Vector e] -> Vector e
concatVectors = toArr . Repr.concatVectors (eltType @e) . map fromArr

-- | Creates a new, uninitialized Accelerate array.
--
{-# INLINEABLE allocateArray #-}
allocateArray :: forall sh e. (Shape sh, Elt e) => sh -> IO (Array sh e)
allocateArray sh = do
  adata  <- newArrayData (eltType @e) (size sh)
  return $! Array $ Repr.Array (fromElt sh) adata


-- | Convert elements of a list into an Accelerate 'Array'.
--
-- This will generate a new multidimensional 'Array' of the specified shape and
-- extent by consuming elements from the list and adding them to the array in
-- row-major order.
--
-- >>> fromList (Z:.10) [0..] :: Vector Int
-- Vector (Z :. 10) [0,1,2,3,4,5,6,7,8,9]
--
-- Note that we pull elements off the list lazily, so infinite lists are
-- accepted:
--
-- >>> fromList (Z:.5:.10) (repeat 0) :: Matrix Float
-- Matrix (Z :. 5 :. 10)
--   [ 0.0, 0.0, 0.0, 0.0, 0.0, 0.0, 0.0, 0.0, 0.0, 0.0,
--     0.0, 0.0, 0.0, 0.0, 0.0, 0.0, 0.0, 0.0, 0.0, 0.0,
--     0.0, 0.0, 0.0, 0.0, 0.0, 0.0, 0.0, 0.0, 0.0, 0.0,
--     0.0, 0.0, 0.0, 0.0, 0.0, 0.0, 0.0, 0.0, 0.0, 0.0,
--     0.0, 0.0, 0.0, 0.0, 0.0, 0.0, 0.0, 0.0, 0.0, 0.0]
--
-- You can also make use of the @OverloadedLists@ extension to produce
-- one-dimensional vectors from a /finite/ list.
--
-- >>> [0..9] :: Vector Int
-- Vector (Z :. 10) [0,1,2,3,4,5,6,7,8,9]
--
-- Note that this requires first traversing the list to determine its length,
-- and then traversing it a second time to collect the elements into the array,
-- thus forcing the spine of the list to be manifest on the heap.
--
{-# INLINEABLE fromList #-}
fromList :: forall sh e. (Shape sh, Elt e) => sh -> [e] -> Array sh e
fromList sh xs = toArr $ Repr.fromList (arrayR @sh @e) (fromElt sh) $ map fromElt xs

-- | Convert an accelerated 'Array' to a list in row-major order.
--
{-# INLINEABLE toList #-}
toList :: forall sh e. (Shape sh, Elt e) => Array sh e -> [e]
toList = map toElt . Repr.toList (arrayR @sh @e) . fromArr

-- | Nicely format a shape as a string
--
showShape :: Shape sh => sh -> String
showShape = foldr (\sh str -> str ++ " :. " ++ show sh) "Z" . shapeToList

-- | Project the shape of a slice from the full shape.
--
sliceShape :: forall slix co sl dim. (Shape sl, Shape dim)
           => Repr.SliceIndex slix (EltRepr sl) co (EltRepr dim)
           -> dim
           -> sl
sliceShape slix = toElt . Repr.sliceShape slix . fromElt

-- | Enumerate all slices within a given bound. The innermost dimension
-- changes most rapidly.
--
-- Example:
--
-- > let slix = sliceIndex @(Z :. Int :. Int :. All)
-- >     sh   = Z :. 2 :. 3 :. 1 :: DIM3
-- > in
-- > enumSlices slix sh :: [ Z :. Int :. Int :. All ]
--
enumSlices :: forall slix co sl dim. (Elt slix, Elt dim)
           => Repr.SliceIndex (EltRepr slix) sl co (EltRepr dim)
           -> dim    -- Bounds
           -> [slix] -- All slices within bounds.
enumSlices slix = map toElt . Repr.enumSlices slix . fromElt


-- Instances
-- ---------

$(runQ $ do
    let
        -- XXX: we might want to do the digItOut trick used by FromIntegral?
        --
        integralTypes :: [Name]
        integralTypes =
          [ ''Int
          , ''Int8
          , ''Int16
          , ''Int32
          , ''Int64
          , ''Word
          , ''Word8
          , ''Word16
          , ''Word32
          , ''Word64
          ]

        floatingTypes :: [Name]
        floatingTypes =
          [ ''Half
          , ''Float
          , ''Double
          ]

        nonNumTypes :: [Name]
        nonNumTypes =
          [ ''Bool
          , ''Char
          ]

        newtypes :: [Name]
        newtypes =
          [ ''CShort
          , ''CUShort
          , ''CInt
          , ''CUInt
          , ''CLong
          , ''CULong
          , ''CLLong
          , ''CULLong
          , ''CFloat
          , ''CDouble
          , ''CChar
          , ''CSChar
          , ''CUChar
          ]

        mkSimple :: Name -> Q [Dec]
        mkSimple name =
          let t = conT name
          in
          [d| instance Elt $t where
                type EltRepr $t = $t
                {-# INLINE eltType     #-}
                {-# INLINE [1] fromElt #-}
                {-# INLINE [1] toElt   #-}
                eltType = singletonScalarType
                fromElt = id
                toElt   = id
            |]

        -- XXX: Should we fix this to known "good" vector sizes?
        --
        mkVector :: Name -> Q [Dec]
        mkVector name =
          let t = conT name
          in
          [d| instance KnownNat n => Elt (Vec n $t) where
                type EltRepr (Vec n $t) = Vec n $t
                {-# INLINE eltType     #-}
                {-# INLINE [1] fromElt #-}
                {-# INLINE [1] toElt   #-}
                eltType = singletonScalarType
                fromElt = id
                toElt   = id
            |]

        -- ghci> $( stringE . show =<< reify ''CFloat )
        -- TyConI (NewtypeD [] Foreign.C.Types.CFloat [] Nothing (NormalC Foreign.C.Types.CFloat [(Bang NoSourceUnpackedness NoSourceStrictness,ConT GHC.Types.Float)]) [])
        --
        mkNewtype :: Name -> Q [Dec]
        mkNewtype name = do
          r    <- reify name
          base <- case r of
                    TyConI (NewtypeD _ _ _ _ (NormalC _ [(_, ConT b)]) _) -> return b
                    _                                                     -> error "unexpected case generating newtype Elt instance"
          --
          [d| instance Elt $(conT name) where
                type EltRepr $(conT name) = $(conT base)
                {-# INLINE eltType     #-}
                {-# INLINE [1] fromElt #-}
                {-# INLINE [1] toElt   #-}
                eltType = singletonScalarType
                fromElt $(conP (mkName (nameBase name)) [varP (mkName "x")]) = x
                toElt = $(conE (mkName (nameBase name)))
            |]
    --
    ss <- mapM mkSimple ( integralTypes ++ floatingTypes ++      nonNumTypes )
    vs <- mapM mkVector ( integralTypes ++ floatingTypes ++ tail nonNumTypes )  -- not Bool
    ns <- mapM mkNewtype newtypes
    return (concat ss ++ concat vs ++ concat ns)
 )

$(runQ $ do
    let
        mkInstance :: TypeQ -> Int -> Q Dec
        mkInstance cst n =
          let
              xs  = [ mkName ('x' : show i) | i <- [0 .. n-1] ]
              ts  = map varT xs
              res = tupT ts
              ctx = mapM (appT cst) ts
          in
          instanceD ctx (appT cst res) []
    --
    es <- mapM (mkInstance [t| Elt    |]) [2..16]
    as <- mapM (mkInstance [t| Arrays |]) [2..16]
    return (es ++ as)
 )
<|MERGE_RESOLUTION|>--- conflicted
+++ resolved
@@ -552,45 +552,6 @@
   fromArr (Array arr) = arr
   toArr   (arr)       = Array arr
 
-<<<<<<< HEAD
-instance (Arrays a, Arrays b) => Arrays (a, b)
-instance (Arrays a, Arrays b, Arrays c) => Arrays (a, b, c)
-instance (Arrays a, Arrays b, Arrays c, Arrays d) => Arrays (a, b, c, d)
-instance (Arrays a, Arrays b, Arrays c, Arrays d, Arrays e) => Arrays (a, b, c, d, e)
-instance (Arrays a, Arrays b, Arrays c, Arrays d, Arrays e, Arrays f)
-  => Arrays (a, b, c, d, e, f)
-instance (Arrays a, Arrays b, Arrays c, Arrays d, Arrays e, Arrays f, Arrays g)
-  => Arrays (a, b, c, d, e, f, g)
-instance (Arrays a, Arrays b, Arrays c, Arrays d, Arrays e, Arrays f, Arrays g, Arrays h)
-  => Arrays (a, b, c, d, e, f, g, h)
-instance (Arrays a, Arrays b, Arrays c, Arrays d, Arrays e, Arrays f, Arrays g, Arrays h, Arrays i)
-  => Arrays (a, b, c, d, e, f, g, h, i)
-instance (Arrays a, Arrays b, Arrays c, Arrays d, Arrays e, Arrays f, Arrays g, Arrays h, Arrays i, Arrays j)
-  => Arrays (a, b, c, d, e, f, g, h, i, j)
-instance (Arrays a, Arrays b, Arrays c, Arrays d, Arrays e, Arrays f, Arrays g, Arrays h, Arrays i, Arrays j, Arrays k)
-  => Arrays (a, b, c, d, e, f, g, h, i, j, k)
-instance (Arrays a, Arrays b, Arrays c, Arrays d, Arrays e, Arrays f, Arrays g, Arrays h, Arrays i, Arrays j, Arrays k, Arrays l)
-  => Arrays (a, b, c, d, e, f, g, h, i, j, k, l)
-instance (Arrays a, Arrays b, Arrays c, Arrays d, Arrays e, Arrays f, Arrays g, Arrays h, Arrays i, Arrays j, Arrays k, Arrays l, Arrays m)
-  => Arrays (a, b, c, d, e, f, g, h, i, j, k, l, m)
-instance (Arrays a, Arrays b, Arrays c, Arrays d, Arrays e, Arrays f, Arrays g, Arrays h, Arrays i, Arrays j, Arrays k, Arrays l, Arrays m, Arrays n)
-  => Arrays (a, b, c, d, e, f, g, h, i, j, k, l, m, n)
-instance (Arrays a, Arrays b, Arrays c, Arrays d, Arrays e, Arrays f, Arrays g, Arrays h, Arrays i, Arrays j, Arrays k, Arrays l, Arrays m, Arrays n, Arrays o)
-  => Arrays (a, b, c, d, e, f, g, h, i, j, k, l, m, n, o)
-instance (Arrays a, Arrays b, Arrays c, Arrays d, Arrays e, Arrays f, Arrays g, Arrays h, Arrays i, Arrays j, Arrays k, Arrays l, Arrays m, Arrays n, Arrays o, Arrays p)
-  => Arrays (a, b, c, d, e, f, g, h, i, j, k, l, m, n, o, p)
-=======
--- Array type reification
---
-data ArraysR arrs where
-  ArraysRunit  ::                                   ArraysR ()
-  ArraysRarray :: (Shape sh, Elt e) =>              ArraysR (Array sh e)
-  ArraysRpair  :: ArraysR arrs1 -> ArraysR arrs2 -> ArraysR (arrs1, arrs2)
-
-arraysRtuple2 :: (Shape sh1, Elt e1, Shape sh2, Elt e2) => ArraysR (((), Array sh2 e2), Array sh1 e1)
-arraysRtuple2 = ArraysRpair ArraysRunit ArraysRarray `ArraysRpair` ArraysRarray
->>>>>>> da18b951
-
 {-# RULES
 "fromArr/toArr" forall a. fromArr (toArr a) = a
 "toArr/fromArr" forall a. toArr (fromArr a) = a
