--- conflicted
+++ resolved
@@ -55,12 +55,8 @@
 import qualified Data.Array.Accelerate.Debug.Internal as Debug
 import Data.Array.Accelerate.Representation.Array
 import Data.Array.Accelerate.Error
-<<<<<<< HEAD
-import Data.Array.Accelerate.Analysis.Match
 import Data.Array.Accelerate.Analysis.Hash.Exp ( intHost, hashQ )
 import Data.Array.Accelerate.Analysis.Hash.Operation
-=======
->>>>>>> cb8e9e4b
 import Data.Array.Accelerate.Representation.Ground
 import Data.Array.Accelerate.Representation.Type
 import Data.Array.Accelerate.Representation.Shape
@@ -247,9 +243,9 @@
   encodeOperation IBackpermute         = intHost $(hashQ ("Backpermute" :: String))
   encodeOperation IGenerate            = intHost $(hashQ ("Generate" :: String))
   encodeOperation IPermute             = intHost $(hashQ ("Permute" :: String))
-  encodeOperation IFold1               = intHost $(hashQ ("Fold1" :: String))
-  encodeOperation (IScan1 LeftToRight) = intHost $(hashQ ("Scanl1" :: String))
-  encodeOperation (IScan1 RightToLeft) = intHost $(hashQ ("Scanr1" :: String))
+  encodeOperation (IFold1 _)           = intHost $(hashQ ("Fold1" :: String))
+  encodeOperation (IScan1 LeftToRight _) = intHost $(hashQ ("Scanl1" :: String))
+  encodeOperation (IScan1 RightToLeft _) = intHost $(hashQ ("Scanr1" :: String))
   encodeOperation (IAppend Left  n)    = intHost $(hashQ ("Appendl" :: String)) <> intHost n
   encodeOperation (IAppend Right n)    = intHost $(hashQ ("Appendr" :: String)) <> intHost n
 
@@ -591,62 +587,11 @@
     pure $ Push Empty (FromArg $ Value x sh) -- We evaluated the backpermute at the start already, now simply relabel the shape info
   evalOp _ _ _ _ = undefined
 
-<<<<<<< HEAD
--- TODO make these think about the new info: pass if idle, and loop if nested
-  -- make a little combinator for that
-evalOp :: Int -> InterpretOp args -> Val env -> BPFromArg env (InArgs args) -> IO (Env (FromArg' env) (OutArgs args))
-evalOp _ IMap         env (PushBPFA _ f    infoF (PushBPFA _ (Value x (Shape shr sh)) infoX _)) = pure $ PushFA (Value (evalFun f env x) (Shape shr sh)) Empty
-{- evalOp _ IBackpermute _   (PushBPFA _ _    infoF (PushBPFA _ (Value x _) infoI (PushBPFA _ sh infoO _))) = pure $ PushFA (Value x sh) Empty -- We evaluated the backpermute at the start already, now simply relabel the shape info
-evalOp i IGenerate    env (PushBPFA f' f   infoF (PushBPFA _ (Shape shr sh) infoSh _)) = pure $ PushFA (Value (evalFun f env $ fromIndex shr sh (f' i)) (Shape shr sh)) Empty -- apply f', the Int->Int backpermute function, to our index before evaluating the generate function.
-evalOp i IPermute     env (PushBPFA _ comb infoC (PushBPFA _ target         infoT (PushBPFA _ f infoF (PushBPFA _ (Value (e :: e) (Shape shr sh)) infoI _)))) =
-  let typer = case comb of
-        Lam lhs _ -> lhsToTupR lhs
-        _ -> error "impossible; is a function"
-  in
-  case evalFun f env (fromIndex shr sh i) of
-    -- TODO double check: Is 0 Nothing?
-    (0, _) -> pure $ PushFA target Empty
-    (1, ((), sh)) -> case target of
-      ArrayDescriptor shr shvars bufvars -> do
-        let shsize = varsGetVal shvars env
-        let j = toIndex shr shsize sh
-        let buf = varsGetVal bufvars env
-        let buf' = veryUnsafeUnfreezeBuffers @e typer buf
-        x <- readBuffers @e typer buf' j
-        let x' = evalFun comb env x e
-        writeBuffers typer buf' j x'
-        return $ PushFA target Empty
-    -- How do tags work again? If 'e' is a sum type, does the tag get combined, or does it get its own tag?
-    _ -> error "PrimMaybe's tag was non-zero and non-one"
-evalOp i IFold1 env (PushBPFA _ f infoF (PushBPFA _ (Value x sh) infoX _outputstuff))
-  | firstOfRow i _ _ _ = undefined -- write input to output
-  | otherwise = undefined -- combine input with output using f
-evalOp i (IScan1 dir) _ _
-  | firstOfRow i _ _ _ = undefined -- write input to output
-  | otherwise = undefined -- combine input with previous output using f
-evalOp _ (IAppend side n) _ _ = undefined -- TODO
--}
-
-firstOfRow :: Int -> ShapeR sh -> sh -> Int -> Bool
-firstOfRow i shr sh idleRowsLeft = undefined
-
-type EvalArgs env = PreArgs (Both (BackpermutedArg env) (BackendClusterArg InterpretOp))
-evalCluster :: Cluster InterpretOp args -> Args env args -> Val env -> IO ()
-evalCluster (Cluster clusterinfo c@(Cluster' io ast)) args env = do
-  let bp = makeBackpermuteArg args env c
-  let bp' = fuseArgs bp clusterinfo
-  doNTimes
-    (iterationsize io args env)
-    (\n -> do i <- evalIO1 n io bp' env
-              o <- evalAST n ast env i
-              evalIO2 n io args env o)
-=======
   writeOutput r buf n x = writeBuffers r (veryUnsafeUnfreezeBuffers r buf) n x
   readInput r buf (BCA f) n = indexBuffers' r buf (f n)
 
 evalClusterInterpreter :: Cluster InterpretOp args -> Args env args -> Val env -> IO ()
 evalClusterInterpreter c@(Cluster _ (Cluster' io _)) args env = evalCluster (doNTimes $ iterationsize io args env) c args env
->>>>>>> cb8e9e4b
 
 -- TODO update when we add folds, reconsider when we add scans that add 1 to the size...
 iterationsize :: ClusterIO args i o -> Args env args -> Val env -> Int
@@ -670,63 +615,6 @@
   | n == 0 = pure ()
   | otherwise = f (n-1) >> doNTimes (n-1) f
 
-<<<<<<< HEAD
-pattern ArgInfo :: Arg env t -> (Int -> Int) -> BackendClusterArg InterpretOp t -> Both (BackpermutedArg env) (BackendClusterArg InterpretOp) t
-pattern ArgInfo arg bp info = Both (BPA arg bp) info
-{-# COMPLETE ArgInfo #-}
-
-evalIO1 :: Int -> ClusterIO args i o -> EvalArgs env args -> Val env -> IO (BPFromArg env i)
-evalIO1 _ P.Empty                                         ArgsNil    _ = pure Empty
-{- evalIO1 n (Vertical _ r io) (ArgInfo (ArgVar vars          ) f info :>: args) env = PushBPFA f (Shape (arrayRshape r) (varsGetVal vars env)) _ <$> evalIO1 n io args env
-evalIO1 n (Input      io) (ArgInfo (ArgArray In r sh buf ) f info :>: args) env = PushBPFA f <$> value                            <*> pure _ <*> evalIO1 n io args env
-  where value = Value <$> indexBuffers' (arrayRtype  r) (varsGetVal buf env) (f n)
-                      <*> pure (Shape   (arrayRshape r) (varsGetVal sh  env))
-evalIO1 n (Output _ _ _ io) (ArgInfo (ArgArray Out r sh   _) f info :>: args) env = PushBPFA f (Shape (arrayRshape r) (varsGetVal sh env)) _ <$> evalIO1 n io args env
-evalIO1 n (MutPut     io) (ArgInfo (ArgArray Mut r sh buf) f info :>: args) env = PushBPFA f (ArrayDescriptor (arrayRshape r) sh buf)      _ <$> evalIO1 n io args env
-evalIO1 n (ExpPut'    io) (ArgInfo (ArgExp e)              f info :>: args) env = PushBPFA f e                                             _ <$> evalIO1 n io args env
-evalIO1 n (ExpPut'    io) (ArgInfo (ArgVar e)              f info :>: args) env = PushBPFA f e                                             _ <$> evalIO1 n io args env
-evalIO1 n (ExpPut'    io) (ArgInfo (ArgFun e)              f info :>: args) env = PushBPFA f e                                             _ <$> evalIO1 n io args env
--}
-
-evalIO2 :: Int -> ClusterIO args i o -> Args env args -> Val env -> Env (FromArg' env) o -> IO ()
-evalIO2 _ P.Empty ArgsNil _ Empty = pure ()
-evalIO2 n (Vertical t _ io) (_ :>: args) env (take' t -> (_, o)) = evalIO2 n io args env o
-evalIO2 n (Input      io) (_ :>: args) env (PushFA _ o) = evalIO2 n io args env o
-evalIO2 n (MutPut     io) (_ :>: args) env (PushFA _ o) = evalIO2 n io args env o
-evalIO2 n (ExpPut'     io) (_ :>: args) env (PushFA _ o) = evalIO2 n io args env o
-evalIO2 n (Output t s _ io) (ArgArray Out (arrayRtype -> r) _ buf :>: args) env o = let (FromArg (Value x _), o') = take' t o in writeBuffers r (veryUnsafeUnfreezeBuffers r $ varsGetVal buf env) n (subTup s x) >> evalIO2 n io args env o'
-
-evalAST :: forall i o env. Int -> ClusterAST InterpretOp i o -> Val env -> BPFromArg env i -> IO (Env (FromArg' env) o)
-evalAST _ None _ Empty = pure Empty
-evalAST n None env (PushBPFA _ x info i) = flip Push (FromArg x) <$> evalAST n None env i
-evalAST n (Bind lhs op ast) env i = do
-  let i' = evalLHS1 lhs i env
-  o' <- evalOp n op env i'
-  let scope = evalLHS2 lhs i env o'
-  evalAST n ast env scope
-
-evalLHS1 :: forall body i scope env. LeftHandSideArgs body i scope -> BPFromArg env i -> Val env -> BPFromArg env (InArgs body)
-evalLHS1 Base Empty _ = Empty
-{- evalLHS1 (Reqr t _ lhs) i env = let (BP (FromArgInfo x info) f, i') = take' t i in PushBPFA f x _ (evalLHS1 lhs i' env)
-evalLHS1 (Make _   lhs) (PushBPFA f x info i') env = PushBPFA f x _ (evalLHS1 lhs i' env)
-evalLHS1 (EArg     lhs) (PushBPFA f x info i') env = PushBPFA f x _ (evalLHS1 lhs i' env)
-evalLHS1 (FArg     lhs) (PushBPFA f x info i') env = PushBPFA f x _ (evalLHS1 lhs i' env)
-evalLHS1 (VArg     lhs) (PushBPFA f x info i') env = PushBPFA f x _ (evalLHS1 lhs i' env)
-evalLHS1 (Adju     lhs) (PushBPFA f x info i') env = PushBPFA f x _ (evalLHS1 lhs i' env)
-evalLHS1 (Ignr     lhs) (PushBPFA _ _ info i') env =               evalLHS1 lhs i' env -}
-
-evalLHS2 :: LeftHandSideArgs body i scope -> BPFromArg env i -> Val env -> Env (FromArg' env) (OutArgs body) -> BPFromArg env scope
-evalLHS2 Base Empty _ Empty = Empty
-evalLHS2 (Reqr t1 t2 lhs) i env o = let (x, i') = take' t1 i
-                                    in                    put' t2 x       (evalLHS2 lhs i' env o)
-{- evalLHS2 (Make t lhs) (PushBPFA f _ info i) env (Push o y)   = put' t (BP (FromArgInfo (_ y) _) f) (evalLHS2 lhs i  env o)
-evalLHS2 (EArg   lhs) (PushBPFA f e info i) env           o  = PushBPFA f e    _ (evalLHS2 lhs i  env o)
-evalLHS2 (FArg   lhs) (PushBPFA f e info i) env           o  = PushBPFA f e    _ (evalLHS2 lhs i  env o)
-evalLHS2 (VArg   lhs) (PushBPFA f e info i) env           o  = PushBPFA f e    _ (evalLHS2 lhs i  env o)
-evalLHS2 (Adju   lhs) (PushBPFA f _ info i) env (PushFA m o) = PushBPFA f m    _ (evalLHS2 lhs i  env o)
-evalLHS2 (Ignr   lhs) (PushBPFA f x info i) env           o  = PushBPFA f x    _ (evalLHS2 lhs i  env o)
--}
-=======
 
 
 
@@ -790,7 +678,6 @@
 
 
 
->>>>>>> cb8e9e4b
 
 -- Program execution
 -- -----------------
