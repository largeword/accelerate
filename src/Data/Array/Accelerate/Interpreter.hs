{-# LANGUAGE AllowAmbiguousTypes #-}
{-# LANGUAGE BangPatterns        #-}
{-# LANGUAGE BlockArguments      #-}
{-# LANGUAGE EmptyCase           #-}
{-# LANGUAGE FlexibleContexts    #-}
{-# LANGUAGE GADTs               #-}
{-# LANGUAGE InstanceSigs        #-}
{-# LANGUAGE LambdaCase          #-}
{-# LANGUAGE MagicHash           #-}
{-# LANGUAGE MultiParamTypeClasses #-}
{-# LANGUAGE OverloadedStrings   #-}
{-# LANGUAGE PatternGuards       #-}
{-# LANGUAGE PatternSynonyms     #-}
{-# LANGUAGE RankNTypes          #-}
{-# LANGUAGE RecordWildCards     #-}
{-# LANGUAGE ScopedTypeVariables #-}
{-# LANGUAGE TupleSections       #-}
{-# LANGUAGE TypeApplications    #-}
{-# LANGUAGE TypeFamilies        #-}
{-# LANGUAGE TypeFamilyDependencies #-}
{-# LANGUAGE TypeOperators       #-}
{-# LANGUAGE UndecidableInstances #-}
{-# LANGUAGE ViewPatterns        #-}
{-# LANGUAGE LambdaCase        #-}

{-# OPTIONS_GHC -fno-warn-name-shadowing #-}
{-# OPTIONS_HADDOCK prune #-}
-- |
-- Module      : Data.Array.Accelerate.Interpreter
-- Description : Reference backend (interpreted)
-- Copyright   : [2008..2020] The Accelerate Team
-- License     : BSD3
--
-- Maintainer  : Trevor L. McDonell <trevor.mcdonell@gmail.com>
-- Stability   : experimental
-- Portability : non-portable (GHC extensions)
--
-- This interpreter is meant to be a reference implementation of the
-- semantics of the embedded array language. The emphasis is on defining
-- the semantics clearly, not on performance.
--

module Data.Array.Accelerate.Interpreter (
  module Data.Array.Accelerate.Interpreter,
  UniformScheduleFun
) where

import Prelude                                                      hiding (take, (!!), sum )
import Data.Array.Accelerate.AST.Partitioned hiding (Empty)
import qualified Data.Array.Accelerate.AST.Partitioned as P
import Data.Array.Accelerate.AST.Operation
import Data.Array.Accelerate.AST.Kernel
import Data.Array.Accelerate.Trafo.Desugar
import qualified Data.Array.Accelerate.Debug.Internal as Debug
import Data.Array.Accelerate.Representation.Array
import Data.Array.Accelerate.Error
import Data.Array.Accelerate.Representation.Ground
import Data.Array.Accelerate.Representation.Type
import Data.Array.Accelerate.Representation.Shape
import Data.Array.Accelerate.Representation.Slice
import Data.Array.Accelerate.AST.Environment hiding (Identity(..))
import Data.Array.Accelerate.Type
import Data.Primitive.Vec
import Data.Primitive.Types
import Data.Primitive.ByteArray
import Formatting hiding (int)
import Data.Text.Lazy.Builder
import Data.Array.Accelerate.Representation.Elt
import Data.Array.Accelerate.Representation.Vec
import Data.Array.Accelerate.Trafo.Exp.Substitution
import Unsafe.Coerce (unsafeCoerce)
import Control.Monad.ST
import Data.Bits
import Data.Array.Accelerate.Backend
import Data.Array.Accelerate.Trafo.Operation.LiveVars
import Data.Array.Accelerate.Trafo.Partitioning.ILP.Graph (MakesILP (..), Information (Info), Var (BackendSpecific), (-?>), fused, infusibleEdges, manifest) 
import qualified Data.Array.Accelerate.Trafo.Partitioning.ILP.Graph as Graph
import Data.Array.Accelerate.Trafo.Partitioning.ILP.Labels
import qualified Data.Set as S
import Data.Array.Accelerate.Trafo.Partitioning.ILP.Solver
import Lens.Micro ((.~), (&))
import qualified Data.Array.Accelerate.Sugar.Array as Sugar
import qualified Data.Array.Accelerate.Smart as Smart
import System.IO.Unsafe (unsafePerformIO)
import Control.DeepSeq (($!!))
import Data.Array.Accelerate.Array.Buffer
import Data.Array.Accelerate.Pretty.Operation ( PrettyOp(..) )
import Data.Array.Accelerate.Pretty.Partitioned ()
import Data.Array.Accelerate.Pretty.Schedule
import Data.Array.Accelerate.AST.Idx
import Data.Array.Accelerate.AST.LeftHandSide (lhsToTupR)
import Data.Functor.Identity ( Identity(Identity) )
import Data.Array.Accelerate.AST.Schedule
import Data.Array.Accelerate.AST.Execute
import qualified Data.Array.Accelerate.AST.Schedule.Uniform as S

import Control.Concurrent (forkIO)
import Data.IORef
import Control.Concurrent.MVar

import Data.Array.Accelerate.AST.Schedule.Uniform (UniformScheduleFun)
import Data.Array.Accelerate.Trafo.Schedule.Uniform ()
import Data.Array.Accelerate.Pretty.Schedule.Uniform ()
import Data.Array.Accelerate.Trafo.Partitioning.ILP.Solve (impliesBinary, negateBinary)
import qualified Data.Array.Accelerate.AST.Schedule.Uniform as S

data Interpreter
instance Backend Interpreter where
  type Schedule Interpreter = UniformScheduleFun
  type Kernel Interpreter = InterpretKernel

data Interpreter
instance Backend Interpreter where
  type Schedule Interpreter = UniformScheduleFun
  type Kernel Interpreter = InterpretKernel

-- Overly simplistic datatype: We simply ignore all the functions that don't make sense (e.g. for non-array, non-generate args, or non-input args).
data BackpermutedArg env t = BPA (Arg env t) (Int -> Int)
type BackpermutedArgs env = PreArgs (BackpermutedArg env)
type ToBP' f = Env (BP f)
type ToBP = ToBP' Identity
data BP f a = BP (f a) (Int -> Int)
pattern PushBP :: () => (env' ~ (env, x)) => (Int -> Int) -> x -> ToBP env -> ToBP env'
pattern PushBP f x env = Push env (BP (Identity x) f)
{-# COMPLETE Empty, PushBP #-}
type BPFromArg env = ToBP' (FromArg' env)
newtype FromArg' env a = FromArg (FromArg env a) 
pattern PushBPFA :: () => (e' ~ (e, x)) => (Int -> Int) -> FromArg env x -> BPFromArg env e -> BPFromArg env e'
pattern PushBPFA f x env = Push env (BP (FromArg x) f)
{-# COMPLETE Empty, PushBPFA #-}

pattern PushFA :: () => (e' ~ (e, x)) => FromArg env x -> Env (FromArg' env) e -> Env (FromArg' env) e'
pattern PushFA x env = Push env (FromArg x)
{-# COMPLETE Empty, PushFA #-}
type BackpermutedEnv env = Env (BackpermutedEnvElem env)
data BackpermutedEnvElem env a = BPE (ToArg env a) (Int -> Int)


makeBackpermuteArg :: Args env args -> Val env -> Cluster InterpretOp args -> BackpermutedArgs env args
makeBackpermuteArg args env (Cluster io ast) = let o = getOutputEnv io args
                                                   i = fromAST ast o env
                                               in fromInputEnv io i
  where
    fromAST :: ClusterAST InterpretOp i o -> BackpermutedEnv env o -> Val env -> BackpermutedEnv env i
    fromAST None o _ = o
    fromAST (Bind lhs op ast) o env = let o' = fromAST ast o env 
                                      in lhsArgsEnv lhs o' (onOp op (lhsEnvArgs lhs o') env)

    onOp :: InterpretOp args -> BackpermutedArgs env args -> Val env -> BackpermutedArgs env args
    onOp IBackpermute (BPA f@(ArgFun f') _  :>: BPA i _                           :>: BPA o outF :>: ArgsNil) env =
      let ArgArray In  (ArrayR shr  _) (flip varsGetVal env -> sh ) _ = i
          ArgArray Out (ArrayR shr' _) (flip varsGetVal env -> sh') _ = o in
                       BPA f             id :>: BPA i (outF . toIndex shr sh . evalFun f' env . fromIndex shr' sh') :>: BPA o outF :>: ArgsNil
    onOp IGenerate    (BPA f _    :>: BPA o outF :>: ArgsNil) _ =
                       BPA f outF :>: BPA o outF :>: ArgsNil -- important: we store the Int -> Int besides the function argument!
    onOp IMap         (BPA f _  :>: BPA i _ :>: BPA o outF :>: ArgsNil) _ =
                       BPA f id :>: BPA i outF :>: BPA o outF :>: ArgsNil
    onOp IPermute args _ = args

    lhsEnvArgs :: LeftHandSideArgs body env' scope -> BackpermutedEnv env scope -> BackpermutedArgs env body
    lhsEnvArgs Base Empty = ArgsNil
    lhsEnvArgs (Reqr _ t lhs) env = case take' t env of (BPE (ArrArg r sh buf) f, env') -> BPA (ArgArray In r sh buf) f :>: lhsEnvArgs lhs env'
                                                        _ -> error "urk"
    lhsEnvArgs (Make   t lhs) env = case take' t env of (BPE (ArrArg r sh buf) f, env') -> BPA (ArgArray Out r sh buf) f :>: lhsEnvArgs lhs env'
                                                        _ -> error "urk"
    lhsEnvArgs (ExpArg lhs) (Push env (BPE (Others arg) f)) = BPA arg f :>: lhsEnvArgs lhs env
    lhsEnvArgs (Adju lhs) (Push env (BPE (Others arg) f)) = BPA arg f :>: lhsEnvArgs lhs env
    lhsEnvArgs (Ignr lhs) (Push env _) = lhsEnvArgs lhs env

    lhsArgsEnv :: LeftHandSideArgs body env' scope -> BackpermutedEnv env scope -> BackpermutedArgs env body -> BackpermutedEnv env env'
    lhsArgsEnv Base                   _                ArgsNil            = Empty
    lhsArgsEnv (Reqr t1 t2 lhs)       env              (BPA _ f :>: args) = case take' t2 env of (BPE arg          _, env') -> put' t1 (BPE arg f) (lhsArgsEnv lhs env' args)
    lhsArgsEnv (Make t     lhs)       env              (BPA _ f :>: args) = case take' t  env of (BPE (ArrArg r sh buf) _, env') -> Push (lhsArgsEnv lhs env' args) (BPE (OutArg r sh buf) f)
                                                                                                 _ -> error "urk"
    lhsArgsEnv (ExpArg     lhs) (Push env (BPE arg _)) (BPA _ f :>: args) = Push (lhsArgsEnv lhs env  args) (BPE arg f)
    lhsArgsEnv (Adju       lhs) (Push env (BPE arg _)) (BPA _ f :>: args) = Push (lhsArgsEnv lhs env  args) (BPE arg f)
    lhsArgsEnv (Ignr       lhs) (Push env arg)                      args  = Push (lhsArgsEnv lhs env  args) arg

    getOutputEnv :: ClusterIO args i o -> Args env args -> BackpermutedEnv env o
    getOutputEnv P.Empty       ArgsNil           = Empty
    getOutputEnv (Vertical t r io) (ArgVar vars :>: args) = put' t (BPE (ArrArg r (toGrounds vars) (error "accessing a fused away buffer")) id) (getOutputEnv io args) -- there is no buffer!
    getOutputEnv (Input      io) (ArgArray In r sh buf :>: args) = Push (getOutputEnv io args) (BPE (ArrArg r sh buf) id)
    getOutputEnv (Output t s e io) (ArgArray Out r sh buf :>: args) = put' t (BPE (ArrArg (ArrayR (arrayRshape r) e) sh (biggenBuffers s buf)) id) (getOutputEnv io args)
    getOutputEnv (MutPut     io) (arg :>: args) = Push (getOutputEnv io args) (BPE (Others arg) id)
    getOutputEnv (ExpPut'    io) (arg :>: args) = Push (getOutputEnv io args) (BPE (Others arg) id)

    biggenBuffers :: SubTupR e e' -> GroundVars env (Buffers e') -> GroundVars env (Buffers e)
    biggenBuffers SubTupRskip _ = error "accessing a simplified away buffer"
    biggenBuffers SubTupRkeep vars = vars
    biggenBuffers (SubTupRpair _ _) (TupRsingle _) = error "impossible???"
    biggenBuffers (SubTupRpair sl sr) (TupRpair bufl bufr) = TupRpair (biggenBuffers sl bufl) (biggenBuffers sr bufr)

    fromInputEnv :: ClusterIO args input output -> BackpermutedEnv env input -> BackpermutedArgs env args
    fromInputEnv P.Empty       Empty = ArgsNil
    fromInputEnv (Vertical _ _ io) (Push env (BPE (OutArg _ sh _) f)) = BPA (ArgVar (fromGrounds sh)) f :>: fromInputEnv io env
    fromInputEnv (Input    io) (Push env (BPE (ArrArg r sh buf) f)) = BPA (ArgArray In r sh buf) f :>: fromInputEnv io env
    fromInputEnv (Output _ s e io) (Push env (BPE (OutArg r sh buf) f)) = BPA (ArgArray Out (ArrayR (arrayRshape r) (subTupR s e)) sh (subTupR (onBuffers s) buf)) f :>: fromInputEnv io env
    fromInputEnv (MutPut   io) (Push env (BPE (Others arg) f)) = BPA arg f :>: fromInputEnv io env
    fromInputEnv (ExpPut   io) (Push env (BPE (Others arg) f)) = BPA arg f :>: fromInputEnv io env
    fromInputEnv _ (Push _ (BPE (Others _) _)) = error "Array argument found in Other"

    onBuffers :: SubTupR e e' -> SubTupR (Buffers e) (Buffers e')
    onBuffers SubTupRskip = SubTupRskip
    onBuffers SubTupRkeep = SubTupRkeep
    onBuffers (SubTupRpair l r) = SubTupRpair (onBuffers l) (onBuffers r)

-- Conceptually, this computes the body of the fused loop
-- It only deals with scalar values - wrap it in a loop!
-- transform :: Monad m  -- The interpreter will want to use this with `m ~ Identity`, but other backends might not (e.g. `m ~ CodeGen PTX`)
--           => (forall body. op body -> Args env body -> ToIn body -> m (ToOut body)) -- function to handle primitives, might end up in the typeclass of `op` 
--           -> ClusterAST op i o -- Tree of fused primitives
--           -> i                 -- input
--           -> m o               -- output
-- transform tbody None i = return i
-- transform tbody (Bind lhs op c) i = tbody op (getIn lhs i) >>= transform tbody c . genOut lhs i


-- evalCluster :: Monad m
--             => (forall env body. Int -> op body -> Val env -> FromIn env body -> m (FromOut env body))
--             -> ClusterIO args i o
--             -> ClusterAST op i o
--             -> Args env args
--             -> Val env
--             -> i
--             -> m o
-- evalCluster k ci ca args env i = undefined

-- evalAST :: forall m op env args args'
--          . Monad m
--         => Int
--         -> (forall env body. Int -> op body -> Val env -> FromIn env body -> m (FromOut env body))
--         -> ClusterAST op (FromIn env args) (FromOut env args')
--         -> Args env args
--         -> Val env
--         -> FromIn env args
--         -> m (FromOut env args')
-- evalAST _ _ None _ _ i = pure i
-- evalAST n k (Bind lhs op ast) args env i = do
--   o <- k n op env _
--   evalLHS lhs args i o $ \args' refl scope -> case refl of
--     (Refl :: scope :~: FromIn env args'') -> (_ :: FromOut env args'' -> FromOut env args') <$> evalAST n k ast args' env scope


  -- _ lhs (k n op env $ _ lhs i) (evalAST n k ast _ env _)


-- evalLHS :: LeftHandSideArgs body (FromIn env args) scope
--         -> Args env args
--         -> FromIn env args
--         -> FromOut env body
--         -> (forall args'
--            . Args env args'
--           -> scope :~: FromIn env args'
--           -> FromIn env args'
--           -> r)
--         -> r
-- evalLHS = _

data InterpretOp args where
  IMap         :: InterpretOp (Fun' (s -> t)    -> In sh s -> Out sh  t -> ())
  IBackpermute :: InterpretOp (Fun' (sh' -> sh) -> In sh t -> Out sh' t -> ())
  IGenerate    :: InterpretOp (Fun' (sh -> t)              -> Out sh  t -> ())
  IPermute     :: InterpretOp (Fun' (e -> e -> e)
                              -> Mut sh' e
                              -> Fun' (sh -> PrimMaybe sh')
                              -> In sh e
                              -> ())
  IFold1       :: InterpretOp (Fun' (e -> e -> e) -> In (sh, Int) e -> Out sh e -> ())

instance DesugarAcc InterpretOp where
  mkMap         a b c   = Exec IMap         (a :>: b :>: c :>:       ArgsNil)
  mkBackpermute a b c   = Exec IBackpermute (a :>: b :>: c :>:       ArgsNil)
  mkGenerate    a b     = Exec IGenerate    (a :>: b :>:             ArgsNil)
  mkPermute     a b c d = Exec IPermute     (a :>: b :>: c :>: d :>: ArgsNil)
  mkFold        a Nothing b c = Exec IFold1 (a :>: b :>: c :>:       ArgsNil)
  -- etc, but the rest piggybacks off of Generate for now (see Desugar.hs)

instance SLVOperation InterpretOp where
  slvOperation IGenerate = Just $ ShrinkOperation $ \subArgs args@(ArgFun f :>: array :>: ArgsNil) _ -> case subArgs of
    SubArgKeep `SubArgsLive` SubArgKeep `SubArgsLive` SubArgsNil
      -> ShrunkOperation IGenerate args
    SubArgKeep `SubArgsLive` SubArgOut subTup `SubArgsLive` SubArgsNil
      -> ShrunkOperation IGenerate (ArgFun (subTupFun subTup f) :>: array :>: ArgsNil)
    _ `SubArgsLive` SubArgsDead _ -> internalError "At least one output should be preserved"

  slvOperation IMap = Just $ ShrinkOperation $ \subArgs args@(ArgFun f :>: input :>: output :>: ArgsNil) _ -> case subArgs of
    SubArgKeep `SubArgsLive` SubArgKeep `SubArgsLive` SubArgKeep `SubArgsLive` SubArgsNil
      -> ShrunkOperation IMap args
    SubArgKeep `SubArgsLive` SubArgKeep `SubArgsLive` SubArgOut subTup `SubArgsLive` SubArgsNil
      -> ShrunkOperation IMap (ArgFun (subTupFun subTup f) :>: input :>: output :>: ArgsNil)
    _ `SubArgsLive` _ `SubArgsLive` SubArgsDead _ -> internalError "At least one output should be preserved"

  slvOperation IBackpermute = Just $ ShrinkOperation $ \subArgs args@(f :>: ArgArray In (ArrayR shr r) sh buf :>: output :>: ArgsNil) _ -> case subArgs of
    SubArgKeep `SubArgsLive` SubArgKeep `SubArgsLive` SubArgKeep `SubArgsLive` SubArgsNil
      -> ShrunkOperation IBackpermute args
    SubArgKeep `SubArgsLive` SubArgKeep `SubArgsLive` SubArgOut s `SubArgsLive` SubArgsNil
      -> ShrunkOperation IBackpermute (f :>: ArgArray In (ArrayR shr (subTupR s r)) sh (subTupDBuf s buf) :>: output :>: ArgsNil)
    _ `SubArgsLive` _ `SubArgsLive` SubArgsDead _ -> internalError "At least one output should be preserved"
  
  slvOperation _ = Nothing -- TODO write for all constructors, and also, remind @IVO to make SLV support Nothing

data InterpretKernel env where
  InterpretKernel :: Cluster InterpretOp args -> Args env args -> InterpretKernel env

instance NFData' InterpretKernel where
  rnf' (InterpretKernel cluster args) = rnf' cluster `seq` rnfArgs args

instance IsKernel InterpretKernel where
  type KernelOperation InterpretKernel = InterpretOp

  compileKernel = InterpretKernel

instance PrettyKernel InterpretKernel where
  -- PrettyKernelBody provides a Val but prettyOpWithArgs expects a Val', should we change them to have the
  -- same type (either Val or Val'?)
  prettyKernel = PrettyKernelBody False $ \env (InterpretKernel cluster args) -> prettyOpWithArgs env cluster args

-- -2 is left>right, -1 is right>left, n is 'according to computation n' (e.g. Backpermute) 
-- (Note that Labels are uniquely identified by an Int, the parent just gives extra information)
-- Use Output = -3 for 'cannot be fused with consumer', as that is more difficult to express (we don't know the consumer yet)
-- We restrict all the Inputs to >= -2.
data OrderV = OrderIn  Label
            | OrderOut Label
  deriving (Eq, Ord, Show, Read)
pattern InDir, OutDir :: Label -> Graph.Var InterpretOp
pattern InDir  l = BackendSpecific (OrderIn l)
pattern OutDir l = BackendSpecific (OrderOut l)

instance MakesILP InterpretOp where
  type BackendVar InterpretOp = OrderV
  -- TODO add folds/scans/stencils, and solve problems: in particular, iteration size needs to be uniform
  mkGraph IBackpermute (_ :>: ((L _ (_, S.toList -> ~[lIn])) :>: _)) l@(Label i _) =
    Info
      mempty
      (  inputDirectionConstraint l lIn
      <> c (InDir l) .==. int i) -- enforce that the backpermute follows its own rules, but the output can be anything
      -- <> manifest lIn `impliesBinary` fused lIn l) -- Backpermute cannot diagonally fuse with its input: if you are manifest, you cannot be fused
      -- ^ is not strong enough, see my paper draft :p
      -- Instead, we need restrictions on _every_ Op saying that manifest => order < 0 (and make sure that every order which guarantees full evaluation is < 0).
      (inOutBounds l)
  mkGraph IGenerate _ l = Info mempty mempty (lower (-2) (OutDir l))
  mkGraph IMap (_ :>: L _ (_, S.toList -> ~[lIn]) :>: _ :>: ArgsNil) l =
    Info
      mempty
      (  inputDirectionConstraint l lIn
      <> c (InDir l) .==. c (OutDir l))
      (inOutBounds l)
  mkGraph IPermute (_ :>: L _ (_, S.toList -> ~[lTarget]) :>: _ :>: L _ (_, S.toList -> ~[lIn]) :>: ArgsNil) l =
    Info
      (  mempty & infusibleEdges .~ S.singleton (lTarget -?> l)) -- Cannot fuse with the producer of the target array
      (  inputDirectionConstraint l lIn)
      (  lower (-2) (InDir l)
      <> upper (OutDir l) (-3)) -- convention meaning infusible

  mkGraph IFold1 _ _ = undefined


-- | If l and lIn are fused, the out-order of lIn and the in-order of l should match
inputDirectionConstraint :: Label -> Label -> Constraint InterpretOp
inputDirectionConstraint l lIn =
                timesN (fused lIn l) .>=. c (InDir l) .-. c (OutDir lIn)
    <> (-1) .*. timesN (fused lIn l) .<=. c (InDir l) .-. c (OutDir lIn)

inOutBounds :: Label -> Bounds InterpretOp
inOutBounds l = lower (-2) (InDir l) <> lower (-2) (OutDir l)

instance NFData' InterpretOp where
  rnf' = error "todo"

instance PrettyOp InterpretOp where
  prettyOp IMap         = "map"
  prettyOp IBackpermute = "backpermute"
  prettyOp IGenerate    = "generate"
  prettyOp IPermute     = "permute"

instance Execute UniformScheduleFun InterpretKernel where
  executeAfunSchedule = const $ executeScheduleFun Empty

executeScheduleFun :: Val env -> UniformScheduleFun InterpretKernel env t -> IOFun t
executeScheduleFun env (S.Sbody schedule) = executeSchedule env schedule
executeScheduleFun env (S.Slam lhs fun) = \input -> executeScheduleFun (env `push` (lhs, input)) fun

executeSchedule :: Val env -> S.UniformSchedule InterpretKernel env -> IO ()
executeSchedule !env = \case
  S.Return -> return ()
  S.Alet lhs binding body -> do
    value <- executeBinding env binding
    let env' = env `push` (lhs, value)
    executeSchedule env' body
  S.Effect effect next -> do
    executeEffect env effect
    executeSchedule env next
  S.Acond var true false next -> do
    let value = prj (varIdx var) env
    let branch = if value == 1 then true else false
    executeSchedule env branch
    executeSchedule env next
  S.Awhile io step input next -> do
    executeAwhile env io step (prjVars input env)
    executeSchedule env next
  S.Fork a b -> do
    _ <- forkIO (executeSchedule env b)
    executeSchedule env a

executeBinding :: Val env -> S.Binding env t -> IO t
executeBinding env = \case
  S.Compute expr ->
    return $ evalExp expr env
  S.NewSignal -> do
    mvar <- newEmptyMVar
    return (S.Signal mvar, S.SignalResolver mvar)
  S.NewRef _ -> do
    ioref <- newIORef $ internalError "Illegal schedule: Read from ref without value. Some synchronization might be missing."
    return (S.Ref ioref, S.OutputRef ioref)
  S.Alloc shr tp sh -> do
    let n = size shr $ prjVars sh env
    MutableBuffer buffer <- newBuffer tp n
    return $ Buffer buffer
  S.Use _ _ buffer ->
    return buffer
  S.Unit (Var tp ix) -> do
    mbuffer@(MutableBuffer buffer) <- newBuffer tp 1
    writeBuffer tp mbuffer 0 $ prj ix env
    return $ Buffer buffer
  S.RefRead ref -> do
    let S.Ref ioref = prj (varIdx ref) env
    readIORef ioref

executeEffect :: forall env. Val env -> S.Effect InterpretKernel env -> IO ()
executeEffect env = \case
  S.Exec kernelFun args ->
    executeKernelFun env Empty kernelFun args
  S.SignalAwait signals -> mapM_ await signals
  S.SignalResolve signals -> mapM_ resolve signals
  S.RefWrite ref valueVar -> do
    let S.OutputRef ioref = prj (varIdx ref) env
    let value = prj (varIdx valueVar) env
    writeIORef ioref value
  where
    await :: Idx env S.Signal -> IO ()
    await idx = do
      let S.Signal mvar = prj idx env
      readMVar mvar

    resolve :: Idx env S.SignalResolver -> IO ()
    resolve idx = do
      let S.SignalResolver mvar = prj idx env
      putMVar mvar ()

executeKernelFun :: Val env -> Val kenv -> OpenKernelFun InterpretKernel kenv t -> S.SArgs env t -> IO ()
executeKernelFun env kernelEnv (KernelFunLam KernelArgRscalar{} fun) (S.SArgScalar var :>: args)
  = executeKernelFun env (Push' kernelEnv (prj (varIdx var) env)) fun args
executeKernelFun env kernelEnv (KernelFunLam KernelArgRbuffer{} fun) (S.SArgBuffer _ var :>: args)
  = executeKernelFun env (Push' kernelEnv (prj (varIdx var) env)) fun args
executeKernelFun _   kernelEnv (KernelFunBody (InterpretKernel cluster args)) ArgsNil = evalCluster cluster args kernelEnv

executeAwhile
  :: Val env
  -> S.InputOutputR input output
  -> UniformScheduleFun InterpretKernel env (input -> S.Output PrimBool -> output -> ())
  -> input
  -> IO ()
executeAwhile env io step input = do
  -- Set up the output variables for this iteration (and the input for the next)
  (S.Signal mvarCondition, signalResolverCondition) <- executeBinding env S.NewSignal
  (S.Ref iorefCondition, outputRefCondition) <- executeBinding env $ S.NewRef $ GroundRscalar scalarType
  (output, nextInput) <- bindAwhileIO io

  -- Execute a step
  executeScheduleFun env step input (signalResolverCondition, outputRefCondition) output

  -- Check condition
  readMVar mvarCondition
  condition <- readIORef iorefCondition
  if condition == 1 then
    executeAwhile env io step nextInput
  else
    return ()

bindAwhileIO :: S.InputOutputR input output -> IO (output, input)
bindAwhileIO S.InputOutputRsignal = do
  mvar <- newEmptyMVar
  return (S.SignalResolver mvar, S.Signal mvar)
bindAwhileIO S.InputOutputRref = do
  ioref <- newIORef $ internalError "Illegal schedule: Read from ref without value. Some synchronization might be missing."
  return (S.OutputRef ioref, S.Ref ioref)
bindAwhileIO (S.InputOutputRpair io1 io2) = do
  (output1, input1) <- bindAwhileIO io1
  (output2, input2) <- bindAwhileIO io2
  return ((output1, output2), (input1, input2))
bindAwhileIO S.InputOutputRunit =
  return ((), ())

prjVars :: Vars s env t -> Val env -> t
prjVars TupRunit         _   = ()
prjVars (TupRpair v1 v2) env = (prjVars v1 env, prjVars v2 env)
prjVars (TupRsingle var) env = prj (varIdx var) env

<<<<<<< HEAD
fromArgs :: Int -> Env.Val env -> Args env args -> FromIn env args
=======
fromArgs :: Int -> Val env -> Args env args -> FromIn env args
>>>>>>> 26e3aa2d
fromArgs _ _ ArgsNil = ()
fromArgs i env (ArgVar v :>: args) = (fromArgs i env args, v)
fromArgs i env (ArgExp e :>: args) = (fromArgs i env args, e)
fromArgs i env (ArgFun f :>: args) = (fromArgs i env args, f)
fromArgs i env (ArgArray Mut (ArrayR shr _) sh buf :>: args) = (fromArgs i env args, ArrayDescriptor shr sh buf)
fromArgs i env (ArgArray In (ArrayR shr typer) shv buf :>: args) =
  let buf' = varsGetVal buf env
      sh   = varsGetVal shv env
  in (fromArgs i env args, Value (indexBuffers typer buf' i) (Shape shr sh))
fromArgs i env (ArgArray Out (ArrayR shr _) sh _ :>: args) = (fromArgs i env args, Shape shr (varsGetVal sh env))


evalOp :: Int -> InterpretOp args -> Val env -> BPFromArg env (InArgs args) -> IO (Env (FromArg' env) (OutArgs args))
evalOp _ IMap         env (PushBPFA _ f    (PushBPFA _ (Value x (Shape shr sh)) _)) = pure $ PushFA (Value (evalFun f env x) (Shape shr sh)) Empty
evalOp _ IBackpermute _   (PushBPFA _ _    (PushBPFA _ (Value x _) (PushBPFA _ sh _))) = pure $ PushFA (Value x sh) Empty -- We evaluated the backpermute at the start already, now simply relabel the shape info
evalOp i IGenerate    env (PushBPFA f' f   (PushBPFA _ (Shape shr sh) _)) = pure $ PushFA (Value (evalFun f env $ fromIndex shr sh (f' i)) (Shape shr sh)) Empty
evalOp i IPermute     env (PushBPFA _ comb (PushBPFA _ target (PushBPFA _ f (PushBPFA _ (Value (e :: e) (Shape shr sh)) _)))) =
  let typer = case comb of
        Lam lhs _ -> lhsToTupR lhs
        _ -> error "impossible; is a function" 
  in
  case evalFun f env (fromIndex shr sh i) of
    -- TODO double check: Is 0 Nothing?
    (0, _) -> pure $ PushFA target Empty
    (1, ((), sh)) -> case target of
      ArrayDescriptor shr shvars bufvars -> do
        let shsize = varsGetVal shvars env
        let j = toIndex shr shsize sh
        let buf = varsGetVal bufvars env
        let buf' = veryUnsafeUnfreezeBuffers @e typer buf
        x <- readBuffers @e typer buf' j
        let x' = evalFun comb env x e
        writeBuffers typer buf' j x'
        return $ PushFA target Empty
    -- How do tags work again? If 'e' is a sum type, does the tag get combined, or does it get its own tag?
    _ -> error "PrimMaybe's tag was non-zero and non-one" 


evalCluster :: Cluster InterpretOp args -> Args env args -> Val env -> IO ()
evalCluster c@(Cluster io ast) args env = do
  let bp = makeBackpermuteArg args env c
  doNTimes 
    undefined -- TODO get the total iteration size of this cluster - just looking at one of the arguments should suffice
    (\n -> do i <- evalIO1 n io bp env
              o <- evalAST n ast env i
              evalIO2 n io args env o)

doNTimes :: Monad m => Int -> (Int -> m ()) -> m ()
doNTimes n f
  | n == 0 = pure ()
  | otherwise = f n >> doNTimes (n-1) f

evalIO1 :: Int -> ClusterIO args i o -> BackpermutedArgs env args -> Val env -> IO (BPFromArg env i)
evalIO1 _ P.Empty                                         ArgsNil    _ = pure Empty
evalIO1 n (Vertical _ r io) (BPA (ArgVar vars          ) f :>: args) env = PushBPFA f (Shape (arrayRshape r) (varsGetVal vars env)) <$> evalIO1 n io args env
evalIO1 n (Input      io) (BPA (ArgArray In r sh buf ) f :>: args) env = PushBPFA f <$> value                                     <*> evalIO1 n io args env 
  where value = Value <$> indexBuffers' (arrayRtype  r) (varsGetVal buf env) n 
                      <*> pure (Shape   (arrayRshape r) (varsGetVal sh  env))
evalIO1 n (Output _ _ _ io) (BPA (ArgArray Out r sh   _) f :>: args) env = PushBPFA f (Shape (arrayRshape r) (varsGetVal sh env))   <$> evalIO1 n io args env
evalIO1 n (MutPut     io) (BPA (ArgArray Mut r sh buf) f :>: args) env = PushBPFA f (ArrayDescriptor (arrayRshape r) sh buf)      <$> evalIO1 n io args env
evalIO1 n (ExpPut'    io) (BPA (ArgExp e)              f :>: args) env = PushBPFA f e                                             <$> evalIO1 n io args env
evalIO1 n (ExpPut'    io) (BPA (ArgVar e)              f :>: args) env = PushBPFA f e                                             <$> evalIO1 n io args env
evalIO1 n (ExpPut'    io) (BPA (ArgFun e)              f :>: args) env = PushBPFA f e                                             <$> evalIO1 n io args env

evalIO2 :: Int -> ClusterIO args i o -> Args env args -> Val env -> Env (FromArg' env) o -> IO ()
evalIO2 _ P.Empty ArgsNil _ Empty = pure ()
evalIO2 n (Vertical t _ io) (_ :>: args) env (take' t -> (_, o)) = evalIO2 n io args env o
evalIO2 n (Input      io) (_ :>: args) env (PushFA _ o) = evalIO2 n io args env o
evalIO2 n (MutPut     io) (_ :>: args) env (PushFA _ o) = evalIO2 n io args env o
evalIO2 n (ExpPut'     io) (_ :>: args) env (PushFA _ o) = evalIO2 n io args env o
evalIO2 n (Output t s _ io) (ArgArray Out (arrayRtype -> r) _ buf :>: args) env o = let (FromArg (Value x _), o') = take' t o in writeBuffers r (veryUnsafeUnfreezeBuffers r $ varsGetVal buf env) n (subTup s x) >> evalIO2 n io args env o'

evalAST :: forall i o env. Int -> ClusterAST InterpretOp i o -> Val env -> BPFromArg env i -> IO (Env (FromArg' env) o)
evalAST _ None _ Empty = pure Empty
evalAST n None env (PushBPFA _ x i) = flip Push (FromArg x) <$> evalAST n None env i
evalAST n (Bind lhs op ast) env i = do
  let i' = evalLHS1 lhs i env
  o' <- evalOp n op env i'
  let scope = evalLHS2 lhs i env o'
  evalAST n ast env scope

evalLHS1 :: forall body i scope env. LeftHandSideArgs body i scope -> BPFromArg env i -> Val env -> BPFromArg env (InArgs body)
evalLHS1 Base Empty _ = Empty
evalLHS1 (Reqr t _ lhs) i env = let (BP (FromArg x) f, i') = take' t i in PushBPFA f x (evalLHS1 lhs i' env)
evalLHS1 (Make _   lhs) (PushBPFA f x i') env = PushBPFA f x (evalLHS1 lhs i' env)
evalLHS1 (EArg     lhs) (PushBPFA f x i') env = PushBPFA f x (evalLHS1 lhs i' env)
evalLHS1 (FArg     lhs) (PushBPFA f x i') env = PushBPFA f x (evalLHS1 lhs i' env)
evalLHS1 (VArg     lhs) (PushBPFA f x i') env = PushBPFA f x (evalLHS1 lhs i' env)
evalLHS1 (Adju     lhs) (PushBPFA f x i') env = PushBPFA f x (evalLHS1 lhs i' env)
evalLHS1 (Ignr     lhs) (PushBPFA _ _ i') env =             evalLHS1 lhs i' env

evalLHS2 :: LeftHandSideArgs body i scope -> BPFromArg env i -> Val env -> Env (FromArg' env) (OutArgs body) -> BPFromArg env scope
evalLHS2 Base Empty _ Empty = Empty
evalLHS2 (Reqr t1 t2 lhs) i env o = let (x, i') = take' t1 i
                                    in                    put' t2 x       (evalLHS2 lhs i' env o)
evalLHS2 (Make t lhs) (PushBPFA f _ i) env (Push o y)   = put' t (BP y f) (evalLHS2 lhs i  env o)
evalLHS2 (EArg   lhs) (PushBPFA f e i) env           o  = PushBPFA f e    (evalLHS2 lhs i  env o)
evalLHS2 (FArg   lhs) (PushBPFA f e i) env           o  = PushBPFA f e    (evalLHS2 lhs i  env o)
evalLHS2 (VArg   lhs) (PushBPFA f e i) env           o  = PushBPFA f e    (evalLHS2 lhs i  env o)
evalLHS2 (Adju   lhs) (PushBPFA f _ i) env (PushFA m o) = PushBPFA f m    (evalLHS2 lhs i  env o)
evalLHS2 (Ignr   lhs) (PushBPFA f x i) env           o  = PushBPFA f x    (evalLHS2 lhs i  env o)




-- Program execution
-- -----------------

-- | Run a complete embedded array program using the reference interpreter.
--

-- run :: forall a. (HasCallStack, Sugar.Arrays a) => Smart.Acc a -> a
-- run _ = unsafePerformIO execute
--   where
--     acc :: PartitionedAcc InterpretOp () (DesugaredArrays (Sugar.ArraysR a))
--     !acc    = undefined -- convertAcc a
--     execute = do
--       Debug.dumpGraph $!! acc
--       Debug.dumpSimplStats
--       res <- phase "execute" Debug.elapsed $ undefined
--       return $ Sugar.toArr $ snd res

-- -- | This is 'runN' specialised to an array program of one argument.
-- --
-- run1 :: (HasCallStack, Sugar.Arrays a, Sugar.Arrays b) => (Smart.Acc a -> Smart.Acc b) -> a -> b
-- run1 = runN

-- -- | Prepare and execute an embedded array program.
-- --
-- runN :: forall f. (HasCallStack, Afunction f) => f -> AfunctionR f
-- runN f = go
--   where
--     !acc    = convertAfun f
--     !afun   = unsafePerformIO $ do
--                 Debug.dumpGraph $!! acc
--                 Debug.dumpSimplStats
--                 return acc
--     !go     = eval (afunctionRepr @f) afun Empty
--     --
--     eval :: AfunctionRepr g (AfunctionR g) (ArraysFunctionR g)
--          -> DelayedOpenAfun aenv (ArraysFunctionR g)
--          -> Val aenv
--          -> AfunctionR g
--     eval (AfunctionReprLam reprF) (Alam lhs f) aenv = \a -> eval reprF f $ aenv `push` (lhs, Sugar.fromArr a)
--     eval AfunctionReprBody        (Abody b)    aenv = unsafePerformIO $ phase "execute" Debug.elapsed (Sugar.toArr . snd <$> evaluate (evalOpenAcc b aenv))
--     eval _                        _aenv        _    = error "Two men say they're Jesus; one of them must be wrong"


-- Debugging
-- ---------

phase :: Builder -> Format Builder (Double -> Double -> Builder) -> IO a -> IO a
phase n fmt go = Debug.timed Debug.dump_phases (now ("phase " <> n <> ": ") % fmt) go




-- Array expression evaluation
-- ---------------------------

type WithReprs acc = (ArraysR acc, acc)

fromFunction' :: ArrayR (Array sh e) -> sh -> (sh -> e) -> WithReprs (Array sh e)
fromFunction' repr sh f = (TupRsingle repr, fromFunction repr sh f)



-- Array primitives
-- ----------------

unitOp :: TypeR e -> e -> WithReprs (Scalar e)
unitOp tp e = fromFunction' (ArrayR ShapeRz tp) () (const e)


generateOp
    :: ArrayR (Array sh e)
    -> sh
    -> (sh -> e)
    -> WithReprs (Array sh e)
generateOp = fromFunction'


reshapeOp
    :: HasCallStack
    => ShapeR sh
    -> sh
    -> WithReprs (Array sh' e)
    -> WithReprs (Array sh  e)
reshapeOp newShapeR newShape (TupRsingle (ArrayR shr tp), Array sh adata)
  = boundsCheck "shape mismatch" (size newShapeR newShape == size shr sh)
    ( TupRsingle (ArrayR newShapeR tp)
    , Array newShape adata
    )


replicateOp
    :: SliceIndex slix sl co sh
    -> slix
    -> WithReprs (Array sl e)
    -> WithReprs (Array sh e)
replicateOp slice slix (TupRsingle repr@(ArrayR _ tp), arr)
  = fromFunction' repr' sh (\ix -> (repr, arr) ! pf ix)
  where
    repr' = ArrayR (sliceDomainR slice) tp
    (sh, pf) = extend slice slix (shape arr)

    extend :: SliceIndex slix sl co dim
           -> slix
           -> sl
           -> (dim, dim -> sl)
    extend SliceNil              ()        ()
      = ((), const ())
    extend (SliceAll sliceIdx)   (slx, ()) (sl, sz)
      = let (dim', f') = extend sliceIdx slx sl
        in  ((dim', sz), \(ix, i) -> (f' ix, i))
    extend (SliceFixed sliceIdx) (slx, sz) sl
      = let (dim', f') = extend sliceIdx slx sl
        in  ((dim', sz), \(ix, _) -> f' ix)


sliceOp
    :: SliceIndex slix sl co sh
    -> WithReprs (Array sh e)
    -> slix
    -> WithReprs (Array sl e)
sliceOp slice (TupRsingle repr@(ArrayR _ tp), arr) slix
  = fromFunction' repr' sh' (\ix -> (repr, arr) ! pf ix)
  where
    repr' = ArrayR (sliceShapeR slice) tp
    (sh', pf) = restrict slice slix (shape arr)

    restrict
        :: HasCallStack
        => SliceIndex slix sl co sh
        -> slix
        -> sh
        -> (sl, sl -> sh)
    restrict SliceNil              ()        ()
      = ((), const ())
    restrict (SliceAll sliceIdx)   (slx, ()) (sl, sz)
      = let (sl', f') = restrict sliceIdx slx sl
        in  ((sl', sz), \(ix, i) -> (f' ix, i))
    restrict (SliceFixed sliceIdx) (slx, i)  (sl, sz)
      = let (sl', f') = restrict sliceIdx slx sl
        in  indexCheck i sz $ (sl', \ix -> (f' ix, i))



-- Scalar expression evaluation
-- ----------------------------

-- Evaluate a closed scalar expression
--
evalExp :: HasCallStack => Exp aenv t -> Val aenv -> t
evalExp e aenv = evalOpenExp e Empty aenv

-- Evaluate a closed scalar function
--
evalFun :: HasCallStack => Fun aenv t -> Val aenv -> t
evalFun f aenv = evalOpenFun f Empty aenv

-- Evaluate an open scalar function
--
evalOpenFun :: HasCallStack => OpenFun env aenv t -> Val env -> Val aenv -> t
evalOpenFun (Body e)    env aenv = evalOpenExp e env aenv
evalOpenFun (Lam lhs f) env aenv =
  \x -> evalOpenFun f (env `push` (lhs, x)) aenv


-- Evaluate an open scalar expression
--
-- NB: The implementation of 'Index' and 'Shape' demonstrate clearly why
--     array expressions must be hoisted out of scalar expressions before code
--     execution. If these operations are in the body of a function that gets
--     mapped over an array, the array argument would be evaluated many times
--     leading to a large amount of wasteful recomputation.
--
evalOpenExp
    :: forall env aenv t. HasCallStack
    => OpenExp env aenv t
    -> Val env
    -> Val aenv
    -> t
evalOpenExp pexp env aenv =
  let
      evalE :: OpenExp env aenv t' -> t'
      evalE e = evalOpenExp e env aenv

      evalF :: OpenFun env aenv f' -> f'
      evalF f = evalOpenFun f env aenv

      -- evalA :: ArrayVar aenv a -> WithReprs a
      -- evalA (Var repr ix) = (TupRsingle repr, prj ix aenv)
  in
  case pexp of
    Let lhs exp1 exp2           -> let !v1  = evalE exp1
                                       env' = env `push` (lhs, v1)
                                   in  evalOpenExp exp2 env' aenv
    Evar (Var _ ix)             -> prj ix env
    Const _ c                   -> c
    Undef tp                    -> undefElt (TupRsingle tp)
    PrimConst c                 -> evalPrimConst c
    PrimApp f x                 -> evalPrim f (evalE x)
    Nil                         -> ()
    Pair e1 e2                  -> let !x1 = evalE e1
                                       !x2 = evalE e2
                                   in  (x1, x2)
    VecPack   vecR e            -> pack   vecR $! evalE e
    VecUnpack vecR e            -> unpack vecR $! evalE e
    IndexSlice slice slix sh    -> restrict slice (evalE slix)
                                                  (evalE sh)
      where
        restrict :: SliceIndex slix sl co sh -> slix -> sh -> sl
        restrict SliceNil              ()        ()         = ()
        restrict (SliceAll sliceIdx)   (slx, ()) (sl, sz)   =
          let sl' = restrict sliceIdx slx sl
          in  (sl', sz)
        restrict (SliceFixed sliceIdx) (slx, _i)  (sl, _sz) =
          restrict sliceIdx slx sl

    IndexFull slice slix sh     -> extend slice (evalE slix)
                                                (evalE sh)
      where
        extend :: SliceIndex slix sl co sh -> slix -> sl -> sh
        extend SliceNil              ()        ()       = ()
        extend (SliceAll sliceIdx)   (slx, ()) (sl, sz) =
          let sh' = extend sliceIdx slx sl
          in  (sh', sz)
        extend (SliceFixed sliceIdx) (slx, sz) sl       =
          let sh' = extend sliceIdx slx sl
          in  (sh', sz)

    ToIndex shr sh ix           -> toIndex shr (evalE sh) (evalE ix)
    FromIndex shr sh ix         -> fromIndex shr (evalE sh) (evalE ix)
    Case e rhs def              -> evalE (caseof (evalE e) rhs)
      where
        caseof :: TAG -> [(TAG, OpenExp env aenv t)] -> OpenExp env aenv t
        caseof tag = go
          where
            go ((t,c):cs)
              | tag == t  = c
              | otherwise = go cs
            go []
              | Just d <- def = d
              | otherwise     = internalError "unmatched case"

    Cond c t e
      | toBool (evalE c)        -> evalE t
      | otherwise               -> evalE e

    While cond body seed        -> go (evalE seed)
      where
        f       = evalF body
        p       = evalF cond
        go !x
          | toBool (p x) = go (f x)
          | otherwise    = x

    ArrayInstr (Index buffer) ix -> indexBuffer (groundRelt $ varType buffer) (prj (varIdx buffer) aenv) (evalE ix)
    ArrayInstr (Parameter var) _ -> prj (varIdx var) aenv
    ShapeSize shr sh            -> size shr (evalE sh)
    Foreign _ _ f e             -> evalOpenFun (rebuildNoArrayInstr f) Empty Empty $ evalE e
    Coerce t1 t2 e              -> evalCoerceScalar t1 t2 (evalE e)


-- Coercions
-- ---------

-- Coercion between two scalar types. We require that the size of the source and
-- destination values are equal (this is not checked at this point).
--
evalCoerceScalar :: ScalarType a -> ScalarType b -> a -> b
evalCoerceScalar SingleScalarType{}    SingleScalarType{} a = unsafeCoerce a
evalCoerceScalar VectorScalarType{}    VectorScalarType{} a = unsafeCoerce a  -- XXX: or just unpack/repack the (Vec ba#)
evalCoerceScalar (SingleScalarType ta) VectorScalarType{} a = vector ta a
  where
    vector :: SingleType a -> a -> Vec n b
    vector (NumSingleType t) = num t

    num :: NumType a -> a -> Vec n b
    num (IntegralNumType t) = integral t
    num (FloatingNumType t) = floating t

    integral :: IntegralType a -> a -> Vec n b
    integral TypeInt{}     = poke
    integral TypeInt8{}    = poke
    integral TypeInt16{}   = poke
    integral TypeInt32{}   = poke
    integral TypeInt64{}   = poke
    integral TypeWord{}    = poke
    integral TypeWord8{}   = poke
    integral TypeWord16{}  = poke
    integral TypeWord32{}  = poke
    integral TypeWord64{}  = poke

    floating :: FloatingType a -> a -> Vec n b
    floating TypeHalf{}    = poke
    floating TypeFloat{}   = poke
    floating TypeDouble{}  = poke

    {-# INLINE poke #-}
    poke :: forall a b n. Prim a => a -> Vec n b
    poke x = runST $ do
      mba <- newByteArray (sizeOf (undefined::a))
      writeByteArray mba 0 x
      ByteArray ba# <- unsafeFreezeByteArray mba
      return $ Vec ba#

evalCoerceScalar VectorScalarType{} (SingleScalarType tb) a = scalar tb a
  where
    scalar :: SingleType b -> Vec n a -> b
    scalar (NumSingleType t) = num t

    num :: NumType b -> Vec n a -> b
    num (IntegralNumType t) = integral t
    num (FloatingNumType t) = floating t

    integral :: IntegralType b -> Vec n a -> b
    integral TypeInt{}     = peek
    integral TypeInt8{}    = peek
    integral TypeInt16{}   = peek
    integral TypeInt32{}   = peek
    integral TypeInt64{}   = peek
    integral TypeWord{}    = peek
    integral TypeWord8{}   = peek
    integral TypeWord16{}  = peek
    integral TypeWord32{}  = peek
    integral TypeWord64{}  = peek

    floating :: FloatingType b -> Vec n a -> b
    floating TypeHalf{}    = peek
    floating TypeFloat{}   = peek
    floating TypeDouble{}  = peek

    {-# INLINE peek #-}
    peek :: Prim a => Vec n b -> a
    peek (Vec ba#) = indexByteArray (ByteArray ba#) 0


-- Scalar primitives
-- -----------------

evalPrimConst :: PrimConst a -> a
evalPrimConst (PrimMinBound ty) = evalMinBound ty
evalPrimConst (PrimMaxBound ty) = evalMaxBound ty
evalPrimConst (PrimPi       ty) = evalPi ty

evalPrim :: PrimFun (a -> r) -> (a -> r)
evalPrim (PrimAdd                ty) = evalAdd ty
evalPrim (PrimSub                ty) = evalSub ty
evalPrim (PrimMul                ty) = evalMul ty
evalPrim (PrimNeg                ty) = evalNeg ty
evalPrim (PrimAbs                ty) = evalAbs ty
evalPrim (PrimSig                ty) = evalSig ty
evalPrim (PrimQuot               ty) = evalQuot ty
evalPrim (PrimRem                ty) = evalRem ty
evalPrim (PrimQuotRem            ty) = evalQuotRem ty
evalPrim (PrimIDiv               ty) = evalIDiv ty
evalPrim (PrimMod                ty) = evalMod ty
evalPrim (PrimDivMod             ty) = evalDivMod ty
evalPrim (PrimBAnd               ty) = evalBAnd ty
evalPrim (PrimBOr                ty) = evalBOr ty
evalPrim (PrimBXor               ty) = evalBXor ty
evalPrim (PrimBNot               ty) = evalBNot ty
evalPrim (PrimBShiftL            ty) = evalBShiftL ty
evalPrim (PrimBShiftR            ty) = evalBShiftR ty
evalPrim (PrimBRotateL           ty) = evalBRotateL ty
evalPrim (PrimBRotateR           ty) = evalBRotateR ty
evalPrim (PrimPopCount           ty) = evalPopCount ty
evalPrim (PrimCountLeadingZeros  ty) = evalCountLeadingZeros ty
evalPrim (PrimCountTrailingZeros ty) = evalCountTrailingZeros ty
evalPrim (PrimFDiv               ty) = evalFDiv ty
evalPrim (PrimRecip              ty) = evalRecip ty
evalPrim (PrimSin                ty) = evalSin ty
evalPrim (PrimCos                ty) = evalCos ty
evalPrim (PrimTan                ty) = evalTan ty
evalPrim (PrimAsin               ty) = evalAsin ty
evalPrim (PrimAcos               ty) = evalAcos ty
evalPrim (PrimAtan               ty) = evalAtan ty
evalPrim (PrimSinh               ty) = evalSinh ty
evalPrim (PrimCosh               ty) = evalCosh ty
evalPrim (PrimTanh               ty) = evalTanh ty
evalPrim (PrimAsinh              ty) = evalAsinh ty
evalPrim (PrimAcosh              ty) = evalAcosh ty
evalPrim (PrimAtanh              ty) = evalAtanh ty
evalPrim (PrimExpFloating        ty) = evalExpFloating ty
evalPrim (PrimSqrt               ty) = evalSqrt ty
evalPrim (PrimLog                ty) = evalLog ty
evalPrim (PrimFPow               ty) = evalFPow ty
evalPrim (PrimLogBase            ty) = evalLogBase ty
evalPrim (PrimTruncate        ta tb) = evalTruncate ta tb
evalPrim (PrimRound           ta tb) = evalRound ta tb
evalPrim (PrimFloor           ta tb) = evalFloor ta tb
evalPrim (PrimCeiling         ta tb) = evalCeiling ta tb
evalPrim (PrimAtan2              ty) = evalAtan2 ty
evalPrim (PrimIsNaN              ty) = evalIsNaN ty
evalPrim (PrimIsInfinite         ty) = evalIsInfinite ty
evalPrim (PrimLt                 ty) = evalLt ty
evalPrim (PrimGt                 ty) = evalGt ty
evalPrim (PrimLtEq               ty) = evalLtEq ty
evalPrim (PrimGtEq               ty) = evalGtEq ty
evalPrim (PrimEq                 ty) = evalEq ty
evalPrim (PrimNEq                ty) = evalNEq ty
evalPrim (PrimMax                ty) = evalMax ty
evalPrim (PrimMin                ty) = evalMin ty
evalPrim PrimLAnd                    = evalLAnd
evalPrim PrimLOr                     = evalLOr
evalPrim PrimLNot                    = evalLNot
evalPrim (PrimFromIntegral ta tb)    = evalFromIntegral ta tb
evalPrim (PrimToFloating ta tb)      = evalToFloating ta tb


-- Implementation of scalar primitives
-- -----------------------------------

toBool :: PrimBool -> Bool
toBool 0 = False
toBool _ = True

fromBool :: Bool -> PrimBool
fromBool False = 0
fromBool True  = 1

evalLAnd :: (PrimBool, PrimBool) -> PrimBool
evalLAnd (x, y) = fromBool (toBool x && toBool y)

evalLOr  :: (PrimBool, PrimBool) -> PrimBool
evalLOr (x, y) = fromBool (toBool x || toBool y)

evalLNot :: PrimBool -> PrimBool
evalLNot = fromBool . not . toBool

evalFromIntegral :: IntegralType a -> NumType b -> a -> b
evalFromIntegral ta (IntegralNumType tb)
  | IntegralDict <- integralDict ta
  , IntegralDict <- integralDict tb
  = fromIntegral

evalFromIntegral ta (FloatingNumType tb)
  | IntegralDict <- integralDict ta
  , FloatingDict <- floatingDict tb
  = fromIntegral

evalToFloating :: NumType a -> FloatingType b -> a -> b
evalToFloating (IntegralNumType ta) tb
  | IntegralDict <- integralDict ta
  , FloatingDict <- floatingDict tb
  = realToFrac

evalToFloating (FloatingNumType ta) tb
  | FloatingDict <- floatingDict ta
  , FloatingDict <- floatingDict tb
  = realToFrac


-- Extract methods from reified dictionaries
--

-- Constant methods of Bounded
--

evalMinBound :: BoundedType a -> a
evalMinBound (IntegralBoundedType ty)
  | IntegralDict <- integralDict ty
  = minBound

evalMaxBound :: BoundedType a -> a
evalMaxBound (IntegralBoundedType ty)
  | IntegralDict <- integralDict ty
  = maxBound

-- Constant method of floating
--

evalPi :: FloatingType a -> a
evalPi ty | FloatingDict <- floatingDict ty = pi

evalSin :: FloatingType a -> (a -> a)
evalSin ty | FloatingDict <- floatingDict ty = sin

evalCos :: FloatingType a -> (a -> a)
evalCos ty | FloatingDict <- floatingDict ty = cos

evalTan :: FloatingType a -> (a -> a)
evalTan ty | FloatingDict <- floatingDict ty = tan

evalAsin :: FloatingType a -> (a -> a)
evalAsin ty | FloatingDict <- floatingDict ty = asin

evalAcos :: FloatingType a -> (a -> a)
evalAcos ty | FloatingDict <- floatingDict ty = acos

evalAtan :: FloatingType a -> (a -> a)
evalAtan ty | FloatingDict <- floatingDict ty = atan

evalSinh :: FloatingType a -> (a -> a)
evalSinh ty | FloatingDict <- floatingDict ty = sinh

evalCosh :: FloatingType a -> (a -> a)
evalCosh ty | FloatingDict <- floatingDict ty = cosh

evalTanh :: FloatingType a -> (a -> a)
evalTanh ty | FloatingDict <- floatingDict ty = tanh

evalAsinh :: FloatingType a -> (a -> a)
evalAsinh ty | FloatingDict <- floatingDict ty = asinh

evalAcosh :: FloatingType a -> (a -> a)
evalAcosh ty | FloatingDict <- floatingDict ty = acosh

evalAtanh :: FloatingType a -> (a -> a)
evalAtanh ty | FloatingDict <- floatingDict ty = atanh

evalExpFloating :: FloatingType a -> (a -> a)
evalExpFloating ty | FloatingDict <- floatingDict ty = exp

evalSqrt :: FloatingType a -> (a -> a)
evalSqrt ty | FloatingDict <- floatingDict ty = sqrt

evalLog :: FloatingType a -> (a -> a)
evalLog ty | FloatingDict <- floatingDict ty = log

evalFPow :: FloatingType a -> ((a, a) -> a)
evalFPow ty | FloatingDict <- floatingDict ty = uncurry (**)

evalLogBase :: FloatingType a -> ((a, a) -> a)
evalLogBase ty | FloatingDict <- floatingDict ty = uncurry logBase

evalTruncate :: FloatingType a -> IntegralType b -> (a -> b)
evalTruncate ta tb
  | FloatingDict <- floatingDict ta
  , IntegralDict <- integralDict tb
  = truncate

evalRound :: FloatingType a -> IntegralType b -> (a -> b)
evalRound ta tb
  | FloatingDict <- floatingDict ta
  , IntegralDict <- integralDict tb
  = round

evalFloor :: FloatingType a -> IntegralType b -> (a -> b)
evalFloor ta tb
  | FloatingDict <- floatingDict ta
  , IntegralDict <- integralDict tb
  = floor

evalCeiling :: FloatingType a -> IntegralType b -> (a -> b)
evalCeiling ta tb
  | FloatingDict <- floatingDict ta
  , IntegralDict <- integralDict tb
  = ceiling

evalAtan2 :: FloatingType a -> ((a, a) -> a)
evalAtan2 ty | FloatingDict <- floatingDict ty = uncurry atan2

evalIsNaN :: FloatingType a -> (a -> PrimBool)
evalIsNaN ty | FloatingDict <- floatingDict ty = fromBool . isNaN

evalIsInfinite :: FloatingType a -> (a -> PrimBool)
evalIsInfinite ty | FloatingDict <- floatingDict ty = fromBool . isInfinite


-- Methods of Num
--

evalAdd :: NumType a -> ((a, a) -> a)
evalAdd (IntegralNumType ty) | IntegralDict <- integralDict ty = uncurry (+)
evalAdd (FloatingNumType ty) | FloatingDict <- floatingDict ty = uncurry (+)

evalSub :: NumType a -> ((a, a) -> a)
evalSub (IntegralNumType ty) | IntegralDict <- integralDict ty = uncurry (-)
evalSub (FloatingNumType ty) | FloatingDict <- floatingDict ty = uncurry (-)

evalMul :: NumType a -> ((a, a) -> a)
evalMul (IntegralNumType ty) | IntegralDict <- integralDict ty = uncurry (*)
evalMul (FloatingNumType ty) | FloatingDict <- floatingDict ty = uncurry (*)

evalNeg :: NumType a -> (a -> a)
evalNeg (IntegralNumType ty) | IntegralDict <- integralDict ty = negate
evalNeg (FloatingNumType ty) | FloatingDict <- floatingDict ty = negate

evalAbs :: NumType a -> (a -> a)
evalAbs (IntegralNumType ty) | IntegralDict <- integralDict ty = abs
evalAbs (FloatingNumType ty) | FloatingDict <- floatingDict ty = abs

evalSig :: NumType a -> (a -> a)
evalSig (IntegralNumType ty) | IntegralDict <- integralDict ty = signum
evalSig (FloatingNumType ty) | FloatingDict <- floatingDict ty = signum

evalQuot :: IntegralType a -> ((a, a) -> a)
evalQuot ty | IntegralDict <- integralDict ty = uncurry quot

evalRem :: IntegralType a -> ((a, a) -> a)
evalRem ty | IntegralDict <- integralDict ty = uncurry rem

evalQuotRem :: IntegralType a -> ((a, a) -> (a, a))
evalQuotRem ty | IntegralDict <- integralDict ty = uncurry quotRem

evalIDiv :: IntegralType a -> ((a, a) -> a)
evalIDiv ty | IntegralDict <- integralDict ty = uncurry div

evalMod :: IntegralType a -> ((a, a) -> a)
evalMod ty | IntegralDict <- integralDict ty = uncurry mod

evalDivMod :: IntegralType a -> ((a, a) -> (a, a))
evalDivMod ty | IntegralDict <- integralDict ty = uncurry divMod

evalBAnd :: IntegralType a -> ((a, a) -> a)
evalBAnd ty | IntegralDict <- integralDict ty = uncurry (.&.)

evalBOr :: IntegralType a -> ((a, a) -> a)
evalBOr ty | IntegralDict <- integralDict ty = uncurry (.|.)

evalBXor :: IntegralType a -> ((a, a) -> a)
evalBXor ty | IntegralDict <- integralDict ty = uncurry xor

evalBNot :: IntegralType a -> (a -> a)
evalBNot ty | IntegralDict <- integralDict ty = complement

evalBShiftL :: IntegralType a -> ((a, Int) -> a)
evalBShiftL ty | IntegralDict <- integralDict ty = uncurry shiftL

evalBShiftR :: IntegralType a -> ((a, Int) -> a)
evalBShiftR ty | IntegralDict <- integralDict ty = uncurry shiftR

evalBRotateL :: IntegralType a -> ((a, Int) -> a)
evalBRotateL ty | IntegralDict <- integralDict ty = uncurry rotateL

evalBRotateR :: IntegralType a -> ((a, Int) -> a)
evalBRotateR ty | IntegralDict <- integralDict ty = uncurry rotateR

evalPopCount :: IntegralType a -> (a -> Int)
evalPopCount ty | IntegralDict <- integralDict ty = popCount

evalCountLeadingZeros :: IntegralType a -> (a -> Int)
evalCountLeadingZeros ty | IntegralDict <- integralDict ty = countLeadingZeros

evalCountTrailingZeros :: IntegralType a -> (a -> Int)
evalCountTrailingZeros ty | IntegralDict <- integralDict ty = countTrailingZeros

evalFDiv :: FloatingType a -> ((a, a) -> a)
evalFDiv ty | FloatingDict <- floatingDict ty = uncurry (/)

evalRecip :: FloatingType a -> (a -> a)
evalRecip ty | FloatingDict <- floatingDict ty = recip


evalLt :: SingleType a -> ((a, a) -> PrimBool)
evalLt (NumSingleType (IntegralNumType ty)) | IntegralDict <- integralDict ty = fromBool . uncurry (<)
evalLt (NumSingleType (FloatingNumType ty)) | FloatingDict <- floatingDict ty = fromBool . uncurry (<)

evalGt :: SingleType a -> ((a, a) -> PrimBool)
evalGt (NumSingleType (IntegralNumType ty)) | IntegralDict <- integralDict ty = fromBool . uncurry (>)
evalGt (NumSingleType (FloatingNumType ty)) | FloatingDict <- floatingDict ty = fromBool . uncurry (>)

evalLtEq :: SingleType a -> ((a, a) -> PrimBool)
evalLtEq (NumSingleType (IntegralNumType ty)) | IntegralDict <- integralDict ty = fromBool . uncurry (<=)
evalLtEq (NumSingleType (FloatingNumType ty)) | FloatingDict <- floatingDict ty = fromBool . uncurry (<=)

evalGtEq :: SingleType a -> ((a, a) -> PrimBool)
evalGtEq (NumSingleType (IntegralNumType ty)) | IntegralDict <- integralDict ty = fromBool . uncurry (>=)
evalGtEq (NumSingleType (FloatingNumType ty)) | FloatingDict <- floatingDict ty = fromBool . uncurry (>=)

evalEq :: SingleType a -> ((a, a) -> PrimBool)
evalEq (NumSingleType (IntegralNumType ty)) | IntegralDict <- integralDict ty = fromBool . uncurry (==)
evalEq (NumSingleType (FloatingNumType ty)) | FloatingDict <- floatingDict ty = fromBool . uncurry (==)

evalNEq :: SingleType a -> ((a, a) -> PrimBool)
evalNEq (NumSingleType (IntegralNumType ty)) | IntegralDict <- integralDict ty = fromBool . uncurry (/=)
evalNEq (NumSingleType (FloatingNumType ty)) | FloatingDict <- floatingDict ty = fromBool . uncurry (/=)

evalMax :: SingleType a -> ((a, a) -> a)
evalMax (NumSingleType (IntegralNumType ty)) | IntegralDict <- integralDict ty = uncurry max
evalMax (NumSingleType (FloatingNumType ty)) | FloatingDict <- floatingDict ty = uncurry max

evalMin :: SingleType a -> ((a, a) -> a)
evalMin (NumSingleType (IntegralNumType ty)) | IntegralDict <- integralDict ty = uncurry min
evalMin (NumSingleType (FloatingNumType ty)) | FloatingDict <- floatingDict ty = uncurry min
<|MERGE_RESOLUTION|>--- conflicted
+++ resolved
@@ -109,11 +109,6 @@
   type Schedule Interpreter = UniformScheduleFun
   type Kernel Interpreter = InterpretKernel
 
-data Interpreter
-instance Backend Interpreter where
-  type Schedule Interpreter = UniformScheduleFun
-  type Kernel Interpreter = InterpretKernel
-
 -- Overly simplistic datatype: We simply ignore all the functions that don't make sense (e.g. for non-array, non-generate args, or non-input args).
 data BackpermutedArg env t = BPA (Arg env t) (Int -> Int)
 type BackpermutedArgs env = PreArgs (BackpermutedArg env)
@@ -496,11 +491,7 @@
 prjVars (TupRpair v1 v2) env = (prjVars v1 env, prjVars v2 env)
 prjVars (TupRsingle var) env = prj (varIdx var) env
 
-<<<<<<< HEAD
-fromArgs :: Int -> Env.Val env -> Args env args -> FromIn env args
-=======
 fromArgs :: Int -> Val env -> Args env args -> FromIn env args
->>>>>>> 26e3aa2d
 fromArgs _ _ ArgsNil = ()
 fromArgs i env (ArgVar v :>: args) = (fromArgs i env args, v)
 fromArgs i env (ArgExp e :>: args) = (fromArgs i env args, e)
