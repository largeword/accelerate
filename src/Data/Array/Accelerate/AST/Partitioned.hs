--- conflicted
+++ resolved
@@ -59,7 +59,7 @@
 import qualified Data.Functor.Const as C
 import Data.Array.Accelerate.Trafo.Partitioning.ILP.Graph (LabelledArgOp (..), BackendClusterArg, MakesILP (..), LabelledArgsOp, unOpLabels, BackendCluster)
 import Data.Array.Accelerate.Trafo.Operation.LiveVars
-import Data.Maybe (fromJust)
+import Data.Maybe (fromJust, Maybe (Nothing))
 import Data.Array.Accelerate.AST.Var (varsType)
 import qualified Debug.Trace
 
@@ -516,119 +516,57 @@
 outvar :: Arg env (Out sh e) -> Arg env (Var' sh)
 outvar (ArgArray Out (ArrayR shr _) sh _) = ArgVar $ groundToExpVar (shapeType shr) sh
 
-<<<<<<< HEAD
-instance SLVOperation op => SLVOperation (Cluster op) where
-  slvOperation = const Nothing
-  -- slvOperation (Op (SOp (SOAOp op soa) sa@(SA sort unsort)) l) = case slvOperation op of
-  --   Nothing -> Nothing
-  --   Just (ShrinkOperation f) -> Just $ ShrinkOperation $ \sub args' args -> 
-  --     sortSub sa sub $ \sortedsub -> soaSub soa sortedsub $ \sub' ->
-  --       case f 
-  --         sub' 
-  --         (shrinkArgs sub' $ soaShrink combine soa $ unsort $ growArgs sub args') 
-  --         (soaShrink combine soa $ unsort args) 
-  --         of
-  --         ShrunkOperation op' args'' -> ShrunkOperation (Op (SOp (SOAOp op' $ _ args'') (SA _sort _unsort)) l) args''
-
-  --   where
-  --     sortSub :: SortedArgs big' big -> SubArgs big small ->(forall small'. SubArgs big' small' -> r) -> r
-  --     sortSub _ _ k = _
-  --     soaSub  :: SOAs       big' big -> SubArgs big small ->(forall small'. SubArgs big' small' -> r) -> r
-  --     soaSub _ _ k = _
-  --     -- opposite of shrinkArgs
-  --     growArgs :: ShrinkArg arg => SubArgs f' f -> PreArgs arg f -> PreArgs arg f'
-  --     growArgs = _
-
-  -- slvOperation (Fused f l r) = Just $ fuseSLV f (fromJust $ slvOperation l) (fromJust $ slvOperation r)
-  --   where
-  --     fuseSLV :: Fusion l r a -> ShrinkOperation (Cluster op) l -> ShrinkOperation (Cluster op) r -> ShrinkOperation (Cluster op) a
-  --     fuseSLV f (ShrinkOperation l) (ShrinkOperation r) = ShrinkOperation (\sub args' args -> 
-  --       splitslvstuff f sub args' args $
-  --         \f' lsub largs' largs rsub rargs' rargs ->
-  --           case (l lsub largs' largs, r rsub rargs' rargs) of
-  --             (ShrunkOperation LOp largs'', ShrunkOperation rop rargs'') -> 
-  --               ShrunkOperation (Fused f' LOp rop) (both (\x _ -> outvar x) f' largs'' rargs''))
-
-  --     splitslvstuff :: Fusion l r a
-  --      -> SubArgs a a'
-  --      -> Args env' a'
-  --      -> Args env a
-  --      -> (forall l' r'. Fusion l' r' a' -> SubArgs l l' -> Args env' l' -> Args env l -> SubArgs r r' -> Args env' r' -> Args env r -> result)
-  --      -> result
-  --     splitslvstuff EmptyF SubArgsNil ArgsNil ArgsNil k = k EmptyF SubArgsNil ArgsNil ArgsNil SubArgsNil ArgsNil ArgsNil
-  --     splitslvstuff f (SubArgsLive (SubArgOut SubTupRskip) subs) args' args k = error "completely removed out arg using subtupr" --splitslvstuff f (SubArgsDead subs) args' args k
-  --     splitslvstuff f (SubArgsLive (SubArgOut SubTupRkeep) subs) args' args k = splitslvstuff f (SubArgsLive SubArgKeep subs) args' args k
-  --     splitslvstuff f (SubArgsLive (SubArgOut SubTupRpair{}) subs) (arg':>:args') (arg:>:args) k = error "not SOA'd array"
-  --     splitslvstuff (Diagonal   f) (SubArgsDead subs) args' (arg@(ArgArray _ r sh _):>:args) k = splitslvstuff (Vertical r f) (SubArgsLive SubArgKeep subs) args' (ArgVar (groundToExpVar (shapeType $ arrayRshape r) sh) :>:args) k
-  --     splitslvstuff (IntroO1    f) (SubArgsDead subs) (arg':>:args') (arg:>:args) k = splitslvstuff f subs args' args $ \f lsubs largs' largs rsubs rargs' rargs -> k (IntroL   f) (SubArgsDead lsubs) (arg':>:largs') (arg:>:largs)              rsubs          rargs'         rargs
-  --     splitslvstuff (IntroO2    f) (SubArgsDead subs) (arg':>:args') (arg:>:args) k = splitslvstuff f subs args' args $ \f lsubs largs' largs rsubs rargs' rargs -> k (IntroR   f)              lsubs          largs'         largs  (SubArgsDead rsubs) (arg':>:rargs') (arg:>:rargs)
-  --     splitslvstuff (IntroL     f) (SubArgsDead subs) (arg':>:args') (arg:>:args) k = error "out in IntroL/R"
-  --     splitslvstuff (IntroR     f) (SubArgsDead subs) (arg':>:args') (arg:>:args) k = error "out in IntroL/R"
-  --     splitslvstuff (Vertical r  f) (SubArgsLive SubArgKeep subs) (ArgVar arg':>:args') (ArgVar arg:>:args) k = splitslvstuff f subs args' args $ \f lsubs largs' largs rsubs rargs' rargs -> k (Vertical r f) (SubArgsLive SubArgKeep lsubs) (ArgArray Out r sh' buf :>:largs') (ArgArray Out r sh buf :>:largs) (SubArgsLive SubArgKeep rsubs) (ArgArray In r sh' buf :>:rargs') (ArgArray In r sh buf :>:rargs)
-  --       where
-  --         buf = error "fused away buffer"
-  --         sh = expToGroundVar arg
-  --         sh' = expToGroundVar arg'
-  --     splitslvstuff (Diagonal   f) (SubArgsLive SubArgKeep subs) (arg'@(ArgArray Out r' sh' buf'):>:args') (arg@(ArgArray Out r sh buf):>:args) k = splitslvstuff f subs args' args $ \f lsubs largs' largs rsubs rargs' rargs -> k (Diagonal   f) (SubArgsLive SubArgKeep lsubs) (arg':>:largs') (arg:>:largs) (SubArgsLive SubArgKeep rsubs) (ArgArray In r' sh' buf':>:rargs') (ArgArray In r sh buf:>:rargs)
-  --     splitslvstuff (Horizontal f) (SubArgsLive SubArgKeep subs) (arg':>:args') (arg:>:args) k = splitslvstuff f subs args' args $ \f lsubs largs' largs rsubs rargs' rargs -> k (Horizontal f) (SubArgsLive SubArgKeep lsubs) (       arg':>:largs') (       arg:>:largs) (SubArgsLive SubArgKeep rsubs) (      arg':>:rargs') (      arg:>:rargs)
-  --     splitslvstuff (IntroI1    f) (SubArgsLive SubArgKeep subs) (arg':>:args') (arg:>:args) k = splitslvstuff f subs args' args $ \f lsubs largs' largs rsubs rargs' rargs -> k (IntroI1    f) (SubArgsLive SubArgKeep lsubs) (       arg':>:largs') (       arg:>:largs)                         rsubs                rargs'               rargs
-  --     splitslvstuff (IntroI2    f) (SubArgsLive SubArgKeep subs) (arg':>:args') (arg:>:args) k = splitslvstuff f subs args' args $ \f lsubs largs' largs rsubs rargs' rargs -> k (IntroI2    f)                         lsubs                 largs'                largs  (SubArgsLive SubArgKeep rsubs) (      arg':>:rargs') (      arg:>:rargs)
-  --     splitslvstuff (IntroO1    f) (SubArgsLive SubArgKeep subs) (arg':>:args') (arg:>:args) k = splitslvstuff f subs args' args $ \f lsubs largs' largs rsubs rargs' rargs -> k (IntroO1    f) (SubArgsLive SubArgKeep lsubs) (       arg':>:largs') (       arg:>:largs)                         rsubs                rargs'               rargs
-  --     splitslvstuff (IntroO2    f) (SubArgsLive SubArgKeep subs) (arg':>:args') (arg:>:args) k = splitslvstuff f subs args' args $ \f lsubs largs' largs rsubs rargs' rargs -> k (IntroO2    f)                         lsubs                 largs'                largs  (SubArgsLive SubArgKeep rsubs) (      arg':>:rargs') (      arg:>:rargs)
-  --     splitslvstuff (IntroL     f) (SubArgsLive SubArgKeep subs) (arg':>:args') (arg:>:args) k = splitslvstuff f subs args' args $ \f lsubs largs' largs rsubs rargs' rargs -> k (IntroL     f) (SubArgsLive SubArgKeep lsubs) (       arg':>:largs') (       arg:>:largs)                         rsubs                rargs'               rargs
-  --     splitslvstuff (IntroR     f) (SubArgsLive SubArgKeep subs) (arg':>:args') (arg:>:args) k = splitslvstuff f subs args' args $ \f lsubs largs' largs rsubs rargs' rargs -> k (IntroR     f)                         lsubs                 largs'                largs  (SubArgsLive SubArgKeep rsubs) (      arg':>:rargs') (      arg:>:rargs)
-=======
 instance SLVOperation (Cluster op) where
-  slvOperation cluster = Just $ ShrinkOperation $ \sub args' args ->
-    case slvCluster cluster sub args' args of
-      ShrunkOperation' cluster' args'' -> ShrunkOperation cluster' args''
-
-slvCluster :: Cluster op f -> SubArgs f f' -> Args env' f' -> Args env f -> ShrunkOperation' (Cluster op) env' f'
-slvCluster (Op op label) sub args' _
-  | ShrunkOperation' op' subargs <- slvSLVedOp op sub args'
-  = ShrunkOperation' (Op op' label) subargs
-slvCluster (Fused fusion left right) sub args1' args1 = splitslvstuff fusion sub args1' args1 $
-  \f' lsub largs' largs rsub rargs' rargs -> case (slvCluster left lsub largs' largs, slvCluster right rsub rargs' rargs) of
-    (ShrunkOperation' lop largs'', ShrunkOperation' rop rargs'') -> 
-      ShrunkOperation' (Fused f' lop rop) (both (\x _ -> outvar x) f' largs'' rargs'')
-  where
-    splitslvstuff :: Fusion l r a
-      -> SubArgs a a'
-      -> Args env' a'
-      -> Args env a
-      -> (forall l' r'. Fusion l' r' a' -> SubArgs l l' -> Args env' l' -> Args env l -> SubArgs r r' -> Args env' r' -> Args env r -> result)
-      -> result
-    splitslvstuff EmptyF SubArgsNil ArgsNil ArgsNil k = k EmptyF SubArgsNil ArgsNil ArgsNil SubArgsNil ArgsNil ArgsNil
-    splitslvstuff f (SubArgsLive (SubArgOut SubTupRskip) subs) args' args k = error "completely removed out arg using subtupr" --splitslvstuff f (SubArgsDead subs) args' args k
-    splitslvstuff f (SubArgsLive (SubArgOut SubTupRkeep) subs) args' args k = splitslvstuff f (SubArgsLive SubArgKeep subs) args' args k
-    splitslvstuff f (SubArgsLive (SubArgOut SubTupRpair{}) subs) (arg':>:args') (arg:>:args) k = error "not SOA'd array"
-    splitslvstuff (Diagonal   f) (SubArgsDead subs) args' (arg@(ArgArray _ r sh _):>:args) k = splitslvstuff (Vertical r f) (SubArgsLive SubArgKeep subs) args' (ArgVar (groundToExpVar (shapeType $ arrayRshape r) sh) :>:args) k
-    splitslvstuff (IntroO1    f) (SubArgsDead subs) (arg':>:args') (arg:>:args) k = splitslvstuff f subs args' args $ \f lsubs largs' largs rsubs rargs' rargs -> k (IntroL   f) (SubArgsDead lsubs) (arg':>:largs') (arg:>:largs)              rsubs          rargs'         rargs
-    splitslvstuff (IntroO2    f) (SubArgsDead subs) (arg':>:args') (arg:>:args) k = splitslvstuff f subs args' args $ \f lsubs largs' largs rsubs rargs' rargs -> k (IntroR   f)              lsubs          largs'         largs  (SubArgsDead rsubs) (arg':>:rargs') (arg:>:rargs)
-    splitslvstuff (IntroL     f) (SubArgsDead subs) (arg':>:args') (arg:>:args) k = error "out in IntroL/R"
-    splitslvstuff (IntroR     f) (SubArgsDead subs) (arg':>:args') (arg:>:args) k = error "out in IntroL/R"
-    splitslvstuff (Vertical r  f) (SubArgsLive SubArgKeep subs) (ArgVar arg':>:args') (ArgVar arg:>:args) k = splitslvstuff f subs args' args $ \f lsubs largs' largs rsubs rargs' rargs -> k (Vertical r f) (SubArgsLive SubArgKeep lsubs) (ArgArray Out r sh' buf :>:largs') (ArgArray Out r sh buf :>:largs) (SubArgsLive SubArgKeep rsubs) (ArgArray In r sh' buf :>:rargs') (ArgArray In r sh buf :>:rargs)
-      where
-        buf = error "fused away buffer"
-        sh = expToGroundVar arg
-        sh' = expToGroundVar arg'
-    splitslvstuff (Diagonal   f) (SubArgsLive SubArgKeep subs) (arg'@(ArgArray Out r' sh' buf'):>:args') (arg@(ArgArray Out r sh buf):>:args) k = splitslvstuff f subs args' args $ \f lsubs largs' largs rsubs rargs' rargs -> k (Diagonal   f) (SubArgsLive SubArgKeep lsubs) (arg':>:largs') (arg:>:largs) (SubArgsLive SubArgKeep rsubs) (ArgArray In r' sh' buf':>:rargs') (ArgArray In r sh buf:>:rargs)
-    splitslvstuff (Horizontal f) (SubArgsLive SubArgKeep subs) (arg':>:args') (arg:>:args) k = splitslvstuff f subs args' args $ \f lsubs largs' largs rsubs rargs' rargs -> k (Horizontal f) (SubArgsLive SubArgKeep lsubs) (       arg':>:largs') (       arg:>:largs) (SubArgsLive SubArgKeep rsubs) (      arg':>:rargs') (      arg:>:rargs)
-    splitslvstuff (IntroI1    f) (SubArgsLive SubArgKeep subs) (arg':>:args') (arg:>:args) k = splitslvstuff f subs args' args $ \f lsubs largs' largs rsubs rargs' rargs -> k (IntroI1    f) (SubArgsLive SubArgKeep lsubs) (       arg':>:largs') (       arg:>:largs)                         rsubs                rargs'               rargs
-    splitslvstuff (IntroI2    f) (SubArgsLive SubArgKeep subs) (arg':>:args') (arg:>:args) k = splitslvstuff f subs args' args $ \f lsubs largs' largs rsubs rargs' rargs -> k (IntroI2    f)                         lsubs                 largs'                largs  (SubArgsLive SubArgKeep rsubs) (      arg':>:rargs') (      arg:>:rargs)
-    splitslvstuff (IntroO1    f) (SubArgsLive SubArgKeep subs) (arg':>:args') (arg:>:args) k = splitslvstuff f subs args' args $ \f lsubs largs' largs rsubs rargs' rargs -> k (IntroO1    f) (SubArgsLive SubArgKeep lsubs) (       arg':>:largs') (       arg:>:largs)                         rsubs                rargs'               rargs
-    splitslvstuff (IntroO2    f) (SubArgsLive SubArgKeep subs) (arg':>:args') (arg:>:args) k = splitslvstuff f subs args' args $ \f lsubs largs' largs rsubs rargs' rargs -> k (IntroO2    f)                         lsubs                 largs'                largs  (SubArgsLive SubArgKeep rsubs) (      arg':>:rargs') (      arg:>:rargs)
-    splitslvstuff (IntroL     f) (SubArgsLive SubArgKeep subs) (arg':>:args') (arg:>:args) k = splitslvstuff f subs args' args $ \f lsubs largs' largs rsubs rargs' rargs -> k (IntroL     f) (SubArgsLive SubArgKeep lsubs) (       arg':>:largs') (       arg:>:largs)                         rsubs                rargs'               rargs
-    splitslvstuff (IntroR     f) (SubArgsLive SubArgKeep subs) (arg':>:args') (arg:>:args) k = splitslvstuff f subs args' args $ \f lsubs largs' largs rsubs rargs' rargs -> k (IntroR     f)                         lsubs                 largs'                largs  (SubArgsLive SubArgKeep rsubs) (      arg':>:rargs') (      arg:>:rargs)
-
-
--- Variant of ShrunkOperation where f is not an existential
-data ShrunkOperation' op env f where
-  ShrunkOperation' :: op f -> Args env f -> ShrunkOperation' op env f
-
-slvSLVedOp :: SLVedOp op f -> SubArgs f f' -> Args env' f' -> ShrunkOperation' (SLVedOp op) env' f'
-slvSLVedOp (SLVOp op subargs) sub args' = ShrunkOperation' (SLVOp op $ composeSubArgs subargs sub) args'
-
-instance SLVOperation (SLVedOp op) where
-  slvOperation (SLVOp op subargs) = Just $ ShrinkOperation (\sub args' _ -> ShrunkOperation (SLVOp op $ composeSubArgs subargs sub) args')
->>>>>>> 9d5d0240
+  slvOperation cluster = Nothing
+--   Just $ ShrinkOperation $ \sub args' args ->
+--     case slvCluster cluster sub args' args of
+--       ShrunkOperation' cluster' args'' -> ShrunkOperation cluster' args''
+
+-- slvCluster :: Cluster op f -> SubArgs f f' -> Args env' f' -> Args env f -> ShrunkOperation' (Cluster op) env' f'
+-- slvCluster (Op op label) sub args' _
+--   | ShrunkOperation' op' subargs <- slvSLVedOp op sub args'
+--   = ShrunkOperation' (Op op' label) subargs
+-- slvCluster (Fused fusion left right) sub args1' args1 = splitslvstuff fusion sub args1' args1 $
+--   \f' lsub largs' largs rsub rargs' rargs -> case (slvCluster left lsub largs' largs, slvCluster right rsub rargs' rargs) of
+--     (ShrunkOperation' lop largs'', ShrunkOperation' rop rargs'') -> 
+--       ShrunkOperation' (Fused f' lop rop) (both (\x _ -> outvar x) f' largs'' rargs'')
+--   where
+--     splitslvstuff :: Fusion l r a
+--       -> SubArgs a a'
+--       -> Args env' a'
+--       -> Args env a
+--       -> (forall l' r'. Fusion l' r' a' -> SubArgs l l' -> Args env' l' -> Args env l -> SubArgs r r' -> Args env' r' -> Args env r -> result)
+--       -> result
+--     splitslvstuff EmptyF SubArgsNil ArgsNil ArgsNil k = k EmptyF SubArgsNil ArgsNil ArgsNil SubArgsNil ArgsNil ArgsNil
+--     splitslvstuff f (SubArgsLive (SubArgOut SubTupRskip) subs) args' args k = error "completely removed out arg using subtupr" --splitslvstuff f (SubArgsDead subs) args' args k
+--     splitslvstuff f (SubArgsLive (SubArgOut SubTupRkeep) subs) args' args k = splitslvstuff f (SubArgsLive SubArgKeep subs) args' args k
+--     splitslvstuff f (SubArgsLive (SubArgOut SubTupRpair{}) subs) (arg':>:args') (arg:>:args) k = error "not SOA'd array"
+--     splitslvstuff (Diagonal   f) (SubArgsDead subs) args' (arg@(ArgArray _ r sh _):>:args) k = splitslvstuff (Vertical r f) (SubArgsLive SubArgKeep subs) args' (ArgVar (groundToExpVar (shapeType $ arrayRshape r) sh) :>:args) k
+--     splitslvstuff (IntroO1    f) (SubArgsDead subs) (arg':>:args') (arg:>:args) k = splitslvstuff f subs args' args $ \f lsubs largs' largs rsubs rargs' rargs -> k (IntroL   f) (SubArgsDead lsubs) (arg':>:largs') (arg:>:largs)              rsubs          rargs'         rargs
+--     splitslvstuff (IntroO2    f) (SubArgsDead subs) (arg':>:args') (arg:>:args) k = splitslvstuff f subs args' args $ \f lsubs largs' largs rsubs rargs' rargs -> k (IntroR   f)              lsubs          largs'         largs  (SubArgsDead rsubs) (arg':>:rargs') (arg:>:rargs)
+--     splitslvstuff (IntroL     f) (SubArgsDead subs) (arg':>:args') (arg:>:args) k = error "out in IntroL/R"
+--     splitslvstuff (IntroR     f) (SubArgsDead subs) (arg':>:args') (arg:>:args) k = error "out in IntroL/R"
+--     splitslvstuff (Vertical r  f) (SubArgsLive SubArgKeep subs) (ArgVar arg':>:args') (ArgVar arg:>:args) k = splitslvstuff f subs args' args $ \f lsubs largs' largs rsubs rargs' rargs -> k (Vertical r f) (SubArgsLive SubArgKeep lsubs) (ArgArray Out r sh' buf :>:largs') (ArgArray Out r sh buf :>:largs) (SubArgsLive SubArgKeep rsubs) (ArgArray In r sh' buf :>:rargs') (ArgArray In r sh buf :>:rargs)
+--       where
+--         buf = error "fused away buffer"
+--         sh = expToGroundVar arg
+--         sh' = expToGroundVar arg'
+--     splitslvstuff (Diagonal   f) (SubArgsLive SubArgKeep subs) (arg'@(ArgArray Out r' sh' buf'):>:args') (arg@(ArgArray Out r sh buf):>:args) k = splitslvstuff f subs args' args $ \f lsubs largs' largs rsubs rargs' rargs -> k (Diagonal   f) (SubArgsLive SubArgKeep lsubs) (arg':>:largs') (arg:>:largs) (SubArgsLive SubArgKeep rsubs) (ArgArray In r' sh' buf':>:rargs') (ArgArray In r sh buf:>:rargs)
+--     splitslvstuff (Horizontal f) (SubArgsLive SubArgKeep subs) (arg':>:args') (arg:>:args) k = splitslvstuff f subs args' args $ \f lsubs largs' largs rsubs rargs' rargs -> k (Horizontal f) (SubArgsLive SubArgKeep lsubs) (       arg':>:largs') (       arg:>:largs) (SubArgsLive SubArgKeep rsubs) (      arg':>:rargs') (      arg:>:rargs)
+--     splitslvstuff (IntroI1    f) (SubArgsLive SubArgKeep subs) (arg':>:args') (arg:>:args) k = splitslvstuff f subs args' args $ \f lsubs largs' largs rsubs rargs' rargs -> k (IntroI1    f) (SubArgsLive SubArgKeep lsubs) (       arg':>:largs') (       arg:>:largs)                         rsubs                rargs'               rargs
+--     splitslvstuff (IntroI2    f) (SubArgsLive SubArgKeep subs) (arg':>:args') (arg:>:args) k = splitslvstuff f subs args' args $ \f lsubs largs' largs rsubs rargs' rargs -> k (IntroI2    f)                         lsubs                 largs'                largs  (SubArgsLive SubArgKeep rsubs) (      arg':>:rargs') (      arg:>:rargs)
+--     splitslvstuff (IntroO1    f) (SubArgsLive SubArgKeep subs) (arg':>:args') (arg:>:args) k = splitslvstuff f subs args' args $ \f lsubs largs' largs rsubs rargs' rargs -> k (IntroO1    f) (SubArgsLive SubArgKeep lsubs) (       arg':>:largs') (       arg:>:largs)                         rsubs                rargs'               rargs
+--     splitslvstuff (IntroO2    f) (SubArgsLive SubArgKeep subs) (arg':>:args') (arg:>:args) k = splitslvstuff f subs args' args $ \f lsubs largs' largs rsubs rargs' rargs -> k (IntroO2    f)                         lsubs                 largs'                largs  (SubArgsLive SubArgKeep rsubs) (      arg':>:rargs') (      arg:>:rargs)
+--     splitslvstuff (IntroL     f) (SubArgsLive SubArgKeep subs) (arg':>:args') (arg:>:args) k = splitslvstuff f subs args' args $ \f lsubs largs' largs rsubs rargs' rargs -> k (IntroL     f) (SubArgsLive SubArgKeep lsubs) (       arg':>:largs') (       arg:>:largs)                         rsubs                rargs'               rargs
+--     splitslvstuff (IntroR     f) (SubArgsLive SubArgKeep subs) (arg':>:args') (arg:>:args) k = splitslvstuff f subs args' args $ \f lsubs largs' largs rsubs rargs' rargs -> k (IntroR     f)                         lsubs                 largs'                largs  (SubArgsLive SubArgKeep rsubs) (      arg':>:rargs') (      arg:>:rargs)
+
+
+-- -- Variant of ShrunkOperation where f is not an existential
+-- data ShrunkOperation' op env f where
+--   ShrunkOperation' :: op f -> Args env f -> ShrunkOperation' op env f
+
+-- slvSLVedOp :: SLVedOp op f -> SubArgs f f' -> Args env' f' -> ShrunkOperation' (SLVedOp op) env' f'
+-- slvSLVedOp (SLVOp op subargs) sub args' = ShrunkOperation' (SLVOp op $ composeSubArgs subargs sub) args'
+
+-- instance SLVOperation (SLVedOp op) where
+--   slvOperation (SLVOp op subargs) = Just $ ShrinkOperation (\sub args' _ -> ShrunkOperation (SLVOp op $ composeSubArgs subargs sub) args')