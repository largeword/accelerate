--- conflicted
+++ resolved
@@ -3,13 +3,10 @@
 {-# LANGUAGE FlexibleContexts      #-}
 {-# LANGUAGE FlexibleInstances     #-}
 {-# LANGUAGE MultiParamTypeClasses #-}
-<<<<<<< HEAD
 {-# LANGUAGE RankNTypes            #-}
 {-# LANGUAGE ScopedTypeVariables   #-}
 {-# LANGUAGE TypeApplications      #-}
-=======
 {-# LANGUAGE TemplateHaskell       #-}
->>>>>>> da18b951
 {-# LANGUAGE TypeFamilies          #-}
 {-# LANGUAGE TypeOperators         #-}
 #if __GLASGOW_HASKELL__ <= 708
