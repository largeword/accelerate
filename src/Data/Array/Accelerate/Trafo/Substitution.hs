{-# LANGUAGE ConstraintKinds     #-}
{-# LANGUAGE FlexibleInstances   #-}
{-# LANGUAGE GADTs               #-}
{-# LANGUAGE KindSignatures      #-}
{-# LANGUAGE OverloadedStrings   #-}
{-# LANGUAGE PatternGuards       #-}
{-# LANGUAGE RankNTypes          #-}
{-# LANGUAGE ScopedTypeVariables #-}
{-# LANGUAGE TemplateHaskell     #-}
{-# LANGUAGE TupleSections       #-}
{-# LANGUAGE TypeApplications    #-}
{-# LANGUAGE TypeFamilies        #-}
{-# LANGUAGE TypeOperators       #-}
{-# LANGUAGE ViewPatterns        #-}
{-# OPTIONS_HADDOCK hide #-}
-- |
-- Module      : Data.Array.Accelerate.Trafo.Substitution
-- Copyright   : [2012..2020] The Accelerate Team
-- License     : BSD3
--
-- Maintainer  : Trevor L. McDonell <trevor.mcdonell@gmail.com>
-- Stability   : experimental
-- Portability : non-portable (GHC extensions)
--

module Data.Array.Accelerate.Trafo.Substitution (

  -- ** Renaming & Substitution
  inline, inlineVars, compose,
  subTop, subAtop, apply1,

  -- ** Weakening
  (:>), Sink(..), SinkExp(..), weakenVars, weakenArrayInstr,

  -- ** Strengthening
  (:?>), strengthen, strengthenE,

  -- ** Rebuilding terms
  RebuildAcc, Rebuildable(..), RebuildableAcc,
  RebuildableExp(..), rebuildWeakenVar, rebuildLHS,
  OpenAccFun(..), OpenAccExp(..),

  -- ** Checks
  isIdentity, isIdentityIndexing, extractExpVars,
  bindingIsTrivial,

) where

import Data.Array.Accelerate.AST
import Data.Array.Accelerate.AST.LeftHandSide
import Data.Array.Accelerate.AST.Var
import Data.Array.Accelerate.AST.Idx
import Data.Array.Accelerate.AST.Environment
import Data.Array.Accelerate.Analysis.Match
import Data.Array.Accelerate.Error
import Data.Array.Accelerate.Representation.Array
<<<<<<< HEAD
import Data.Array.Accelerate.Trafo.Exp.Substitution
import qualified Data.Array.Accelerate.Debug.Stats      as Stats
=======
import qualified Data.Array.Accelerate.Debug.Internal.Stats         as Stats
>>>>>>> 942efaf9

import Data.Kind
import Control.Applicative                                          hiding ( Const )
import Control.Monad
import Prelude                                                      hiding ( exp, seq )


-- NOTE: [Renaming and Substitution]
--
-- To do things like renaming and substitution, we need some operation on
-- variables that we push structurally through terms, applying to each variable.
-- We have a type preserving but environment changing operation:
--
--   v :: forall t. Idx env t -> f env' aenv t
--
-- The crafty bit is that 'f' might represent variables (for renaming) or terms
-- (for substitutions). The demonic forall, --- which is to say that the
-- quantifier is in a position which gives us obligation, not opportunity ---
-- forces us to respect type: when pattern matching detects the variable we care
-- about, happily we discover that it has the type we must respect. The demon is
-- not so free to mess with us as one might fear at first.
--
-- We then lift this to an operation which traverses terms and rebuild them
-- after applying 'v' to the variables:
--
--   rebuildPartial v :: OpenExp env aenv t -> OpenExp env' aenv t
--
-- The Syntactic class tells us what we need to know about 'f' if we want to be
-- able to rebuildPartial terms. In essence, the crucial functionality is to propagate
-- a class of operations on variables that is closed under shifting.
--

-- Detects whether the function is of the form \ix -> a ! ix
isIdentityIndexing :: OpenFun env aenv (a -> b) -> Maybe (ArrayVar aenv (Array a b))
isIdentityIndexing (Lam lhs (Body body))
  | ArrayInstr (Index avar) ix <- body
  , Just vars     <- extractExpVars ix
  , Just Refl     <- bindingIsTrivial lhs vars
  = Just avar
isIdentityIndexing _ = Nothing

subAtop :: PreOpenAcc acc aenv t -> ArrayVar (aenv, t) (Array sh2 e2) -> PreOpenAcc acc aenv (Array sh2 e2)
subAtop t (Var _    ZeroIdx      ) = t
subAtop _ (Var repr (SuccIdx idx)) = Avar $ Var repr idx

-- A class for rebuilding terms.
--
class Rebuildable f where
  {-# MINIMAL rebuildPartial #-}
  type AccClo f :: Type -> Type -> Type

  rebuildPartial :: (Applicative f', SyntacticAcc fa)
                 => (forall sh e. ArrayVar aenv (Array sh e) -> f' (fa (AccClo f) aenv' (Array sh e)))
                 -> f aenv  a
                 -> f' (f aenv' a)

  {-# INLINEABLE rebuildA #-}
  rebuildA :: (SyntacticAcc fa)
           => (forall sh e. ArrayVar aenv (Array sh e) -> fa (AccClo f) aenv' (Array sh e))
           -> f aenv  a
           -> f aenv' a
  rebuildA av = runIdentity . rebuildPartial (Identity . av)

-- Terms that are rebuildable and also recursive closures
--
type RebuildableAcc acc = (Rebuildable acc, AccClo acc ~ acc)

-- Wrappers which add the 'acc' type argument
--
data OpenAccExp (acc :: Type -> Type -> Type) env aenv a where
  OpenAccExp :: { unOpenAccExp :: OpenExp env aenv a } -> OpenAccExp acc env aenv a

data OpenAccFun (acc :: Type -> Type -> Type) env aenv a where
  OpenAccFun :: { unOpenAccFun :: OpenFun env aenv a } -> OpenAccFun acc env aenv a

-- We can use the same plumbing to rebuildPartial all the things we want to rebuild.
--
instance Rebuildable (OpenAccExp acc env) where
  type AccClo (OpenAccExp acc env) = acc
  {-# INLINEABLE rebuildPartial #-}
  rebuildPartial v (OpenAccExp e) = OpenAccExp <$> Stats.substitution "rebuild" (rebuildArrayInstrPartial (reindexArrayInstr v) e)

instance Rebuildable (OpenAccFun acc env) where
  type AccClo (OpenAccFun acc env) = acc
  {-# INLINEABLE rebuildPartial #-}
  rebuildPartial v (OpenAccFun f) = OpenAccFun <$> Stats.substitution "rebuild" (rebuildArrayInstrPartial (reindexArrayInstr v) f)

instance RebuildableAcc acc => Rebuildable (PreOpenAcc acc) where
  type AccClo (PreOpenAcc acc) = acc
  {-# INLINEABLE rebuildPartial #-}
  rebuildPartial x = Stats.substitution "rebuild" $ rebuildPreOpenAcc rebuildPartial x

instance RebuildableAcc acc => Rebuildable (PreOpenAfun acc) where
  type AccClo (PreOpenAfun acc) = acc
  {-# INLINEABLE rebuildPartial #-}
  rebuildPartial x = Stats.substitution "rebuild" $ rebuildAfun rebuildPartial x

instance Rebuildable OpenAcc where
  type AccClo OpenAcc = OpenAcc
  {-# INLINEABLE rebuildPartial #-}
  rebuildPartial x = Stats.substitution "rebuild" $ rebuildOpenAcc x

-- | Weakening
-- SEE: [Weakening]

class Sink f where
  weaken :: env :> env' -> f env t -> f env' t

  -- TLM: We can't use this default instance because it doesn't lead to
  --      specialised code. Perhaps the INLINEABLE pragma is ignored: GHC bug?
  --
  -- {-# INLINEABLE weaken #-}
  -- default weaken :: Rebuildable f => env :> env' -> f env t -> f env' t
  -- weaken k = Stats.substitution "weaken" . rebuildA rebuildWeakenVar

--instance Rebuildable f => Sink f where -- undecidable, incoherent
--  weaken k = Stats.substitution "weaken" . rebuildA rebuildWeakenVar

instance Sink Idx where
  {-# INLINEABLE weaken #-}
  weaken = (>:>)

instance Sink (Var s) where
  {-# INLINEABLE weaken #-}
  weaken k (Var s ix) = Var s (k >:> ix)

rebuildWeakenVar :: env :> env' -> ArrayVar env (Array sh e) -> PreOpenAcc acc env' (Array sh e)
rebuildWeakenVar k (Var s idx) = Avar $ Var s $ k >:> idx

instance RebuildableAcc acc => Sink (PreOpenAcc acc) where
  {-# INLINEABLE weaken #-}
  weaken k = Stats.substitution "weaken" . rebuildA (rebuildWeakenVar k)

instance RebuildableAcc acc => Sink (PreOpenAfun acc) where
  {-# INLINEABLE weaken #-}
  weaken k = Stats.substitution "weaken" . rebuildA (rebuildWeakenVar k)

-- We cannot use 'weaken' to weaken the array environment of an 'OpenExp',
-- as OpenExp is a type synonym for 'PreOpenExp (ArrayInstr aenv) env',
-- and 'weaken' would thus affect the expression environment. Hence we
-- have a separate function for OpenExp and OpenFun.
--
weakenArrayInstr :: RebuildableExp f => aenv :> aenv' -> f (ArrayInstr aenv) env t -> f (ArrayInstr aenv') env t
weakenArrayInstr k = Stats.substitution "weaken" . rebuildArrayInstr (ArrayInstr . weaken k)

{- instance Sink (OpenExp env) where
  {-# INLINEABLE weaken #-}
  weaken k = Stats.substitution "weaken" . runIdentity . rebuildOpenExp (Identity . Evar) (ReindexAvar (Identity . weaken k))

instance Sink (OpenFun env) where
  {-# INLINEABLE weaken #-}
  weaken k = Stats.substitution "weaken" . runIdentity . rebuildFun (Identity . Evar) (ReindexAvar (Identity . weaken k))
-}

instance Sink ArrayInstr where
  weaken k (Index       var) = Index       $ weaken k var
  weaken k (LinearIndex var) = LinearIndex $ weaken k var
  weaken k (Shape       var) = Shape       $ weaken k var

instance Sink Boundary where
  {-# INLINEABLE weaken #-}
  weaken k bndy =
    case bndy of
      Clamp      -> Clamp
      Mirror     -> Mirror
      Wrap       -> Wrap
      Constant c -> Constant c
      Function f -> Function (weakenArrayInstr k f)

instance Sink OpenAcc where
  {-# INLINEABLE weaken #-}
  weaken k = Stats.substitution "weaken" . rebuildA (rebuildWeakenVar k)

-- This rewrite rule is disabled because 'weaken' is now part of a type class.
-- As such, we cannot attach a NOINLINE pragma because it has many definitions.
-- {-# RULES
-- "weaken/weaken" forall a (v1 :: env' :> env'') (v2 :: env :> env').
--     weaken v1 (weaken v2 a) = weaken (v1 . v2) a
--  #-}


-- SEE: [Strengthening]
--

{-# INLINEABLE strengthen #-}
strengthen :: forall f env env' t. Rebuildable f => env :?> env' -> f env t -> Maybe (f env' t)
strengthen k x = Stats.substitution "strengthen" $ rebuildPartial @f @Maybe @IdxA (\(Var s ix) -> fmap (IA . Var s) $ k ix) x

-- Substitutions in array environment
-- ----------------------------------

type RebuildAcc acc =
  forall aenv aenv' f fa a. (HasCallStack, Applicative f, SyntacticAcc fa)
    => RebuildAvar f fa acc aenv aenv'
    -> acc aenv a
    -> f (acc aenv' a)

newtype IdxA (acc :: Type -> Type -> Type) aenv t = IA { unIA :: ArrayVar aenv t }

class SyntacticAcc f where
  avarIn        :: ArrayVar aenv (Array sh e) -> f acc aenv (Array sh e)
  accOut        :: f acc aenv (Array sh e) -> PreOpenAcc acc aenv (Array sh e)
  weakenAcc     :: RebuildAcc acc -> f acc aenv (Array sh e) -> f acc (aenv, s) (Array sh e)

instance SyntacticAcc IdxA where
  avarIn                       = IA
  accOut                       = Avar . unIA
  weakenAcc _ (IA (Var s idx)) = IA $ Var s $ SuccIdx idx

instance SyntacticAcc PreOpenAcc where
  avarIn        = Avar
  accOut        = id
  weakenAcc k   = runIdentity . rebuildPreOpenAcc k (Identity . weakenAcc k . IA)

type RebuildAvar f (fa :: (Type -> Type -> Type) -> Type -> Type -> Type) acc aenv aenv'
    = forall sh e. ArrayVar aenv (Array sh e) -> f (fa acc aenv' (Array sh e))


{-# INLINEABLE shiftA #-}
shiftA
    :: (HasCallStack, Applicative f, SyntacticAcc fa)
    => RebuildAcc acc
    -> RebuildAvar f fa acc aenv aenv'
    -> ArrayVar  (aenv,  s) (Array sh e)
    -> f (fa acc (aenv', s) (Array sh e))
shiftA _ _ (Var s ZeroIdx)      = pure $ avarIn $ Var s ZeroIdx
shiftA k v (Var s (SuccIdx ix)) = weakenAcc k <$> v (Var s ix)

shiftA'
    :: (HasCallStack, Applicative f, SyntacticAcc fa)
    => ALeftHandSide t aenv1 aenv1'
    -> ALeftHandSide t aenv2 aenv2'
    -> RebuildAcc acc
    -> RebuildAvar f fa acc aenv1  aenv2
    -> RebuildAvar f fa acc aenv1' aenv2'
shiftA' (LeftHandSideWildcard _) (LeftHandSideWildcard _) _ v = v
shiftA' (LeftHandSideSingle _)   (LeftHandSideSingle _)   k v = shiftA k v
shiftA' (LeftHandSidePair a1 b1) (LeftHandSidePair a2 b2) k v = shiftA' b1 b2 k $ shiftA' a1 a2 k v
shiftA' _ _ _ _ = internalError "left hand sides do not match"

{-# INLINEABLE rebuildOpenAcc #-}
rebuildOpenAcc
    :: (HasCallStack, Applicative f, SyntacticAcc fa)
    => (forall sh e. ArrayVar aenv (Array sh e) -> f (fa OpenAcc aenv' (Array sh e)))
    -> OpenAcc aenv  t
    -> f (OpenAcc aenv' t)
rebuildOpenAcc av (OpenAcc acc) = OpenAcc <$> rebuildPreOpenAcc rebuildOpenAcc av acc

{-# INLINEABLE rebuildPreOpenAcc #-}
rebuildPreOpenAcc
    :: forall f fa acc aenv aenv' t.
       (HasCallStack, Applicative f, SyntacticAcc fa)
    => RebuildAcc acc
    -> RebuildAvar f fa acc aenv aenv'
    -> PreOpenAcc acc aenv  t
    -> f (PreOpenAcc acc aenv' t)
rebuildPreOpenAcc k av acc =
  case acc of
    Use repr a                -> pure $ Use repr a
    Alet lhs a b              -> rebuildAlet k av lhs a b
    Avar ix                   -> accOut          <$> av ix
    Apair as bs               -> Apair           <$> k av as <*> k av bs
    Anil                      -> pure Anil
    Atrace msg as bs          -> Atrace msg      <$> k av as <*> k av bs
    Apply repr f a            -> Apply repr      <$> rebuildAfun k av f <*> k av a
    Acond p t e               -> Acond           <$> travE p <*> k av t <*> k av e
    Awhile p f a              -> Awhile          <$> rebuildAfun k av p <*> rebuildAfun k av f <*> k av a
    Unit tp e                 -> Unit tp         <$> travE e
    Reshape shr e a           -> Reshape shr     <$> travE e <*> k av a
    Generate repr e f         -> Generate repr   <$> travE e <*> travF f
    Transform repr sh ix f a  -> Transform repr  <$> travE sh <*> travF ix <*> travF f <*> k av a
    Replicate sl slix a       -> Replicate sl    <$> travE slix <*> k av a
    Slice sl a slix           -> Slice sl        <$> k av a <*> travE slix
    Map tp f a                -> Map tp          <$> travF f <*> k av a
    ZipWith tp f a1 a2        -> ZipWith tp      <$> travF f <*> k av a1 <*> k av a2
    Fold f z a                -> Fold            <$> travF f <*> travME z <*> k av a
    FoldSeg itp f z a s       -> FoldSeg itp     <$> travF f <*> travME z <*> k av a <*> k av s
    Scan  d f z a             -> Scan  d         <$> travF f <*> travME z <*> k av a
    Scan' d f z a             -> Scan' d         <$> travF f <*> travE z <*> k av a
    Permute f1 a1 f2 a2       -> Permute         <$> travF f1 <*> k av a1 <*> travF f2 <*> k av a2
    Backpermute shr sh f a    -> Backpermute shr <$> travE sh <*> travF f <*> k av a
    Stencil sr tp f b a       -> Stencil sr tp   <$> travF f <*> rebuildBoundary av b  <*> k av a
    Stencil2 s1 s2 tp f b1 a1 b2 a2
                              -> Stencil2 s1 s2 tp <$> travF f <*> rebuildBoundary av b1 <*> k av a1 <*> rebuildBoundary av b2 <*> k av a2
    Aforeign repr ff afun as  -> Aforeign repr ff afun <$> k av as
    -- Collect seq             -> Collect      <$> rebuildSeq k av seq
  where
    travE :: Exp aenv e -> f (Exp aenv' e)
    travE = rebuildArrayInstrPartial (reindexArrayInstr av)

    travME :: Maybe (Exp aenv e) -> f (Maybe (Exp aenv' e))
    travME Nothing  = pure Nothing
    travME (Just e) = Just <$> travE e

    travF :: Fun aenv e -> f (Fun aenv' e)
    travF = rebuildArrayInstrPartial (reindexArrayInstr av)

{-# INLINEABLE rebuildAfun #-}
rebuildAfun
    :: (HasCallStack, Applicative f, SyntacticAcc fa)
    => RebuildAcc acc
    -> RebuildAvar f fa acc aenv aenv'
    -> PreOpenAfun acc aenv  t
    -> f (PreOpenAfun acc aenv' t)
rebuildAfun k av (Abody b) = Abody <$> k av b
rebuildAfun k av (Alam lhs1 f)
  | Exists lhs2 <- rebuildLHS lhs1
  = Alam lhs2 <$> rebuildAfun k (shiftA' lhs1 lhs2 k av) f

rebuildAlet
    :: forall f fa acc aenv1 aenv1' aenv2 bndArrs arrs. (HasCallStack, Applicative f, SyntacticAcc fa)
    => RebuildAcc acc
    -> RebuildAvar f fa acc aenv1 aenv2
    -> ALeftHandSide bndArrs aenv1 aenv1'
    -> acc aenv1  bndArrs
    -> acc aenv1' arrs
    -> f (PreOpenAcc acc aenv2 arrs)
rebuildAlet k av lhs1 bind1 body1
  | Exists lhs2 <- rebuildLHS lhs1
  = Alet lhs2 <$> k av bind1 <*> k (shiftA' lhs1 lhs2 k av) body1

{-# INLINEABLE rebuildBoundary #-}
rebuildBoundary
    :: (HasCallStack, Applicative f, SyntacticAcc fa)
    => RebuildAvar f fa acc aenv aenv'
    -> Boundary aenv t
    -> f (Boundary aenv' t)
rebuildBoundary av bndy =
  case bndy of
    Clamp       -> pure Clamp
    Mirror      -> pure Mirror
    Wrap        -> pure Wrap
    Constant v  -> pure (Constant v)
    Function f  -> Function <$> rebuildArrayInstrPartial (reindexArrayInstr av) f

reindexArrayInstr
    :: forall f fa acc aenv aenv'.
       (HasCallStack, Applicative f, SyntacticAcc fa)
    => RebuildAvar f fa acc aenv aenv'
    -> RebuildArrayInstr f (ArrayInstr aenv) (ArrayInstr aenv')
reindexArrayInstr av arr = case arr of
  Shape var       -> ArrayInstr . Shape       <$> reindex var
  Index var       -> ArrayInstr . Index       <$> reindex var
  LinearIndex var -> ArrayInstr . LinearIndex <$> reindex var
  where
    reindex :: forall sh e. ArrayVar aenv (Array sh e) -> f (ArrayVar aenv' (Array sh e))
    reindex var = g <$> av var

    g :: fa acc aenv' (Array sh e) -> ArrayVar aenv' (Array sh e)
    g fa = case accOut fa of
      Avar var' -> var'
      _ -> internalError "An Avar which was used in an Exp was mapped to an array term other than Avar. This mapping is invalid as an Exp can only contain array variables."

{--
{-# INLINEABLE rebuildSeq #-}
rebuildSeq
    :: (SyntacticAcc fa, Applicative f)
    => RebuildAcc acc
    -> RebuildAvar f fa acc aenv aenv'
    -> PreOpenSeq acc aenv senv t
    -> f (PreOpenSeq acc aenv' senv t)
rebuildSeq k v seq =
  case seq of
    Producer p s -> Producer <$> (rebuildP k v p) <*> (rebuildSeq k v s)
    Consumer c   -> Consumer <$> (rebuildC k v c)
    Reify ix     -> pure $ Reify ix

{-# INLINEABLE rebuildP #-}
rebuildP :: (SyntacticAcc fa, Applicative f)
         => RebuildAcc acc
         -> RebuildAvar f fa acc aenv aenv'
         -> Producer acc aenv senv a
         -> f (Producer acc aenv' senv a)
rebuildP k v p =
  case p of
    StreamIn arrs        -> pure (StreamIn arrs)
    ToSeq sl slix acc    -> ToSeq sl slix <$> k v acc
    MapSeq f x           -> MapSeq <$> rebuildAfun k v f <*> pure x
    ChunkedMapSeq f x    -> ChunkedMapSeq <$> rebuildAfun k v f <*> pure x
    ZipWithSeq f x y     -> ZipWithSeq <$> rebuildAfun k v f <*> pure x <*> pure y
    ScanSeq f e x        -> ScanSeq <$> rebuildFun (pure . IE) v f <*> rebuildOpenExp (pure . IE) v e <*> pure x

{-# INLINEABLE rebuildC #-}
rebuildC :: forall acc fa f aenv aenv' senv a. (SyntacticAcc fa, Applicative f)
         => RebuildAcc acc
         -> RebuildAvar f fa acc aenv aenv'
         -> Consumer acc aenv senv a
         -> f (Consumer acc aenv' senv a)
rebuildC k v c =
  case c of
    FoldSeq f e x          -> FoldSeq <$> rebuildFun (pure . IE) v f <*> rebuildOpenExp (pure . IE) v e <*> pure x
    FoldSeqFlatten f acc x -> FoldSeqFlatten <$> rebuildAfun k v f <*> k v acc <*> pure x
    Stuple t               -> Stuple <$> rebuildT t
  where
    rebuildT :: Atuple (Consumer acc aenv senv) t -> f (Atuple (Consumer acc aenv' senv) t)
    rebuildT NilAtup        = pure NilAtup
    rebuildT (SnocAtup t s) = SnocAtup <$> (rebuildT t) <*> (rebuildC k v s)
--}<|MERGE_RESOLUTION|>--- conflicted
+++ resolved
@@ -54,12 +54,8 @@
 import Data.Array.Accelerate.Analysis.Match
 import Data.Array.Accelerate.Error
 import Data.Array.Accelerate.Representation.Array
-<<<<<<< HEAD
 import Data.Array.Accelerate.Trafo.Exp.Substitution
-import qualified Data.Array.Accelerate.Debug.Stats      as Stats
-=======
 import qualified Data.Array.Accelerate.Debug.Internal.Stats         as Stats
->>>>>>> 942efaf9
 
 import Data.Kind
 import Control.Applicative                                          hiding ( Const )
