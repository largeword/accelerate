--- conflicted
+++ resolved
@@ -767,11 +767,7 @@
     travA _  (C.Exec op args)
       | Exists env <- convertEnvFromList $ map (foldr1 combineMod') $ groupBy (\(Exists v1) (Exists v2) -> isJust $ matchIdx (varIdx v1) (varIdx v2)) $ argsVars args -- TODO: Remove duplicates more efficiently
       , Reads reEnv k inputBindings <- readRefs $ convertEnvRefs env
-<<<<<<< HEAD
-      , Just args' <- reindexArgs (reEnvIdx reEnv) args
-=======
       , Just args' <- reindexArgs (reEnvIdx' reEnv) args
->>>>>>> ba463688
       , CompiledKernel kernel sargs <- compileKernel' op args'
         = let
             signals = convertEnvSignals env
@@ -782,11 +778,7 @@
                 $ await signals
                 $ inputBindings
                 $ Effect (Exec kernel sargs)
-<<<<<<< HEAD
-                $ Effect (SignalResolve resolvers)
-=======
                 $ resolve resolvers
->>>>>>> ba463688
                 $ Return
             , IdxSet.fromList $ convertEnvToList env
             , TupRunit
@@ -1574,15 +1566,6 @@
 loopFuture _ _ (FutureScalar tp _ _) _ (Just SyncWrite) = bufferImpossible tp
 
 -- Cases with write permissions
-<<<<<<< HEAD
-loopFuture _ _ (FutureBuffer tp signal ref readLock (Just writeLock)) (Just SyncWrite) (Just SyncWrite) = undefined
-loopFuture _ _ (FutureBuffer tp signal ref readLock (Just writeLock)) (Just SyncWrite) (Just SyncRead) = undefined
-loopFuture _ _ (FutureBuffer tp signal ref readLock (Just writeLock)) (Just SyncRead) (Just SyncWrite) = undefined
-loopFuture _ k01 (FutureBuffer tp signal ref readLock (Just writeLock)) Nothing (Just SyncWrite)
-  -- A buffer used in only the step of the loop
-  -- We need to declare two signals (and accompanying signal resolvers)
-  -- to synchronize read and write access.
-=======
 loopFuture _ k01 (FutureBuffer tp signal ref readLock (Just writeLock)) (Just SyncWrite) (Just SyncWrite)
   -- "Write-before-write"
   -- We must add two signals (and accompanying signal resolvers) to the state
@@ -1822,7 +1805,6 @@
   -- A writeable buffer used only in the step.
   -- We need to add two signals (and accompanying signal resolvers) to the
   -- state of the loop to synchronize read and write access.
->>>>>>> ba463688
   = LoopFuture
       (InputOutputRpair InputOutputRsignal InputOutputRsignal)
       (weakenSucc $ weakenSucc weakenId)
@@ -1834,16 +1816,11 @@
           (LeftHandSideSingle BaseRsignalResolver `LeftHandSidePair` LeftHandSideSingle BaseRsignalResolver)
           $ \k45 ->
             let
-<<<<<<< HEAD
-              k25 = k45 .> weakenSucc (weakenSucc weakenId) .> k23
-              k = k25 .> weakenSucc (weakenSucc weakenId) .> k01
-=======
               instr = id
               k25 = k45 .> weakenSucc (weakenSucc weakenId) .> k23
               k = k25 .> weakenSucc (weakenSucc weakenId) .> k01
 
               -- Release at end of loop
->>>>>>> ba463688
               releaseRead = case readLock of
                 Borrow _ resolver ->
                   [Effect (SignalAwait [k25 >:> SuccIdx ZeroIdx]) $ Effect (SignalResolve [k >:> resolver]) Return]
@@ -1852,14 +1829,6 @@
                 Borrow _ resolver ->
                   [Effect (SignalAwait [k25 >:> ZeroIdx]) $ Effect (SignalResolve [k >:> resolver]) Return]
                 _ -> []
-<<<<<<< HEAD
-            in
-              LoopFutureBody
-                id
-                weakenId
-                Nothing
-                (Just $ FutureBuffer tp (weaken k signal) (weaken k ref) (weaken' k readLock) (Just $ weaken' k writeLock))
-=======
               future' = FutureBuffer tp (weaken k signal) (weaken k ref)
                 -- When this iteration is done reading, the next may get write access.
                 -- Note that an operation needs both read and write access to perform
@@ -1874,15 +1843,11 @@
                 weakenId
                 (Just future')
                 Nothing
->>>>>>> ba463688
                 (releaseRead ++ releaseWrite)
 
 -- Cases with only read permissions
 loopFuture resolved k01 (FutureBuffer tp signal ref (Borrow acquireRead releaseRead) Nothing) (Just SyncRead) (Just SyncRead)
-<<<<<<< HEAD
-=======
   -- "Read-before-read"
->>>>>>> ba463688
   -- A borrowed buffer, used in both the condition and the body.
   -- We need one signal in the state of the loop, to denote that the previous
   -- iterations have finished working with the array.  The accompanying signal
@@ -2187,15 +2152,9 @@
   -> PartialScheduleFun kernel genv (t -> t)
   -> GroundVars genv t
   -> UniformSchedule kernel fenv
-<<<<<<< HEAD
-fromPartialAwhile outputEnv outputVars env uniquenesses conditionFun@(Plam lhsC (Pbody condition)) stepFun@(Plam lhsS (Pbody step)) initial
-  -- Split environment for initial vars and body
-  | ChainFutureEnv instrSplit k0 envInitial envLoop <- chainFutureEnvironment (weakenSucc $ weakenSucc weakenId) env (variablesToSyncEnv uniquenesses initial) (unionPartialEnv max (syncEnvFun conditionFun) (syncEnvFun stepFun))
-=======
 fromPartialAwhile outputEnv outputVars env reused uniquenesses conditionFun@(Plam lhsC (Pbody condition)) stepFun@(Plam lhsS (Pbody step)) initial
   -- Split environment for initial vars and body
   | ChainFutureEnv instrSplit k0 envInitial envLoop <- chainFutureEnvironment (weakenSucc $ weakenSucc weakenId) env (variablesToSyncEnv uniquenesses initial) (unionPartialEnv max (syncEnvFun' reused conditionFun) (syncEnvFun' reused stepFun))
->>>>>>> ba463688
   -- Create a LHS which brings variables in scope for both the condition and
   -- the step function. This is needed as they may have wildcards at different
   -- locations
@@ -2219,11 +2178,7 @@
   -- finished writing. Note that this now only regards the previous iteration,
   -- as the desire to write already adds more barriers and hence the
   -- synchronisation is "more local".
-<<<<<<< HEAD
-  , LoopFutureEnv syncLoopIo k2 lhsSyncLoopInput loopSyncInitial syncLoopOutput <- loopFutureEnvironment (k0 >:> defaultSignal) k1 envLoop (syncEnvFun conditionFun) (syncEnvFun stepFun)
-=======
   , LoopFutureEnv syncLoopIo k2 lhsSyncLoopInput loopSyncInitial syncLoopOutput <- loopFutureEnvironment (k0 >:> defaultSignal) k1 envLoop (syncEnvFun' reused conditionFun) (syncEnvFun' reused stepFun)
->>>>>>> ba463688
   -- The body of the loop is a function which outputs a boolean to denote
   -- whether the loop should continue ...
   , lhsOutputBool <- LeftHandSideSingle BaseRsignalResolver `LeftHandSidePair` LeftHandSideSingle (BaseRrefWrite $ GroundRscalar scalarType)
@@ -2373,11 +2328,7 @@
   where
     defaultSignal :: Idx ((fenv, Signal), SignalResolver) Signal
     defaultSignal = SuccIdx ZeroIdx
-<<<<<<< HEAD
-fromPartialAwhile _ _ _ _ _ _ _ = internalError "Function impossible"
-=======
 fromPartialAwhile _ _ _ _ _ _ _ _ = internalError "Function impossible"
->>>>>>> ba463688
 
 awhileInputOutput :: FutureEnv fenv0 genv0 -> (forall fenv''. fenv :> fenv'' -> FutureEnv fenv'' genv) -> Uniquenesses t -> GroundVars genv0 t -> GLeftHandSide t genv genv' -> AwhileInputOutput fenv0 fenv genv genv' t
 awhileInputOutput env0 env (TupRpair u1 u2) (TupRpair v1 v2) (LeftHandSidePair lhs1 lhs2)
