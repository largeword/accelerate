{-# LANGUAGE CPP                  #-}
{-# LANGUAGE FlexibleContexts     #-}
{-# LANGUAGE FlexibleInstances    #-}
{-# LANGUAGE GADTs                #-}
{-# LANGUAGE OverloadedStrings    #-}
{-# LANGUAGE PatternGuards        #-}
{-# LANGUAGE RankNTypes           #-}
{-# LANGUAGE RecordWildCards      #-}
{-# LANGUAGE ScopedTypeVariables  #-}
{-# LANGUAGE TemplateHaskell      #-}
{-# LANGUAGE TypeApplications     #-}
{-# LANGUAGE TypeOperators        #-}
{-# LANGUAGE TypeSynonymInstances #-}
{-# LANGUAGE ViewPatterns         #-}
-- |
-- Module      : Data.Array.Accelerate.Trafo.Simplify
-- Copyright   : [2012..2019] The Accelerate Team
-- License     : BSD3
--
-- Maintainer  : Trevor L. McDonell <trevor.mcdonell@gmail.com>
-- Stability   : experimental
-- Portability : non-portable (GHC extensions)
--

module Data.Array.Accelerate.Trafo.Simplify (

  Simplify(..),

) where

-- standard library
import Control.Applicative                              hiding ( Const )
import Control.Lens                                     hiding ( Const, ix )
import Data.Maybe
import Data.Monoid
import Text.Printf
import Prelude                                          hiding ( exp, iterate )

-- friends
import Data.Array.Accelerate.AST                        hiding ( prj )
import Data.Array.Accelerate.Error
import Data.Array.Accelerate.Trafo.Algebra
import Data.Array.Accelerate.Trafo.Base
import Data.Array.Accelerate.Trafo.Shrink
import Data.Array.Accelerate.Type
import Data.Array.Accelerate.Array.Representation       ( Array, shapeToList )
import qualified Data.Array.Accelerate.Debug.Stats      as Stats
import qualified Data.Array.Accelerate.Debug.Flags      as Debug
import qualified Data.Array.Accelerate.Debug.Trace      as Debug


class Simplify f where
  simplify :: f -> f

instance Simplify (Fun aenv f) where
  simplify = simplifyFun

instance Simplify (Exp aenv e) where
  simplify = simplifyExp


-- Scalar optimisations
-- ====================

{--
-- Common subexpression elimination finds computations that are performed at
-- least twice on a given execution path and eliminates the second and later
-- occurrences, replacing them with uses of saved values. This implements a
-- simplified version of that idea, where we look for the expressions of the
-- form:
--
--   let x = e1 in e2
--
-- and replace all occurrences of e1 in e2 with x. This is not full redundancy
-- elimination, but good enough to catch some cases, and in particular those
-- likely to be introduced by scalar composition of terms in the fusion process.
--
-- While it may seem that common subexpression elimination is always worthwhile,
-- as it reduces the number of arithmetic operations performed, this is not
-- necessarily advantageous. The simplest case in which it may not be desirable
-- is if it causes a register to be occupied for a long time in order to hold
-- the shared expression's value, which hence reduces the number of registers
-- available for other uses. Even worse is if the value has to be spilled to
-- memory because there are insufficient registers available. We sidestep this
-- tricky and target-dependent issue by, for now, simply ignoring it.
--
localCSE :: (Kit acc, Elt a)
         => Gamma      acc env env aenv
         -> OpenExp env     aenv a
         -> OpenExp (env,a) aenv b
         -> Maybe (OpenExp env aenv b)
localCSE env bnd body
  | Just ix <- lookupExp env bnd = Stats.ruleFired "CSE" . Just $ inline body (Var ix)
  | otherwise                    = Nothing
--}
{--
-- Common subexpression elimination, which attempts to match the given
-- expression against something already bound in the environment. This can occur
-- due to simplification, in which case we replace the entire subterm with x.
--
-- > let x = e in .. e ..
--
globalCSE :: (Kit acc, Elt t)
          => Gamma      acc env env aenv
          -> OpenExp env     aenv t
          -> Maybe (OpenExp env aenv t)
globalCSE env exp
  | Just ix <- lookupExp env exp = Stats.ruleFired "CSE" . Just $ Var ix
  | otherwise                    = Nothing
--}

{--
-- Compared to regular Haskell, the scalar expression language of Accelerate is
-- rather limited in order to meet the restrictions of what can be efficiently
-- implemented on specialised hardware, such as GPUs. For example, to avoid
-- excessive SIMD divergence, we do not support any form of recursion or
-- iteration in scalar expressions. This harmonises well with the stratified
-- design of the Accelerate language: collective array operations comprise many
-- scalar computations that are executed in parallel, so for simplicity of
-- scheduling these operations we would like some assurance that each scalar
-- computation takes approximately the same time to execute as all others.
--
-- However, some computations are naturally expressed in terms of iteration. For
-- some problems, we can instead use generative techniques to implement the
-- program by defining a single step of a recurrence relation as an Accelerate
-- collective operation and using standard Haskell to unroll the loop a _fixed_
-- number of times.
--
-- However, this is outrageously slow because the intermediate values are
-- written to memory at the end of every iteration. Luckily the fusion process
-- will eliminate this intermediate memory traffic by combining the 'n'
-- collective operations into a single operation with 'n' instances of the loop
-- body. However, doing this we uncover an embarrassing secret: C compilers do
-- not compile C code, they compile _idiomatic_ C code.
--
-- This process recovers the iteration structure that was lost in the process of
-- fusing the collective operations. This allows a backend to generate explicit
-- loops in its target language.
--
recoverLoops
    :: (Kit acc, Elt b)
    => Gamma      acc env env aenv
    -> OpenExp env     aenv a
    -> OpenExp (env,a) aenv b
    -> Maybe (OpenExp env aenv b)
recoverLoops _ bnd e3
  -- To introduce scaler loops, we look for expressions of the form:
  --
  --   let x =
  --     let y = e1 in e2
  --   in e3
  --
  -- and if e2 and e3 are congruent, replace with:
  --
  --   iterate[2] (\y -> e2) e1
  --
  | Let e1 e2           <- bnd
  , Just Refl           <- matchEnvTop e2 e3
  , Just Refl           <- match e2 e3
  = Stats.ruleFired "loop recovery/intro" . Just
  $ Iterate (constant 2) e2 e1

  -- To merge expressions into a loop body, look for the pattern:
  --
  --   let x = iterate[n] f e1
  --   in e3
  --
  -- and if e3 matches the loop body, replace the let binding with the bare
  -- iteration with the trip count increased by one.
  --
  | Iterate n f e1      <- bnd
  , Just Refl           <- match f e3
  = Stats.ruleFired "loop recovery/merge" . Just
  $ Iterate (constant 1 `plus` n) f e1

  | otherwise
  = Nothing

  where
    plus :: OpenExp env aenv Int -> OpenExp env aenv Int -> OpenExp env aenv Int
    plus x y = PrimApp (PrimAdd numType) $ Tuple $ NilTup `SnocTup` x `SnocTup` y

    constant :: Int -> OpenExp env aenv Int
    constant i = Const ((),i)

    matchEnvTop :: (Elt s, Elt t)
                => OpenExp (env,s) aenv f
                -> OpenExp (env,t) aenv g
                -> Maybe (s :=: t)
    matchEnvTop _ _ = gcast Refl
--}


-- Walk a scalar expression applying simplifications to terms bottom-up.
--
-- TODO: Look for particular patterns of expressions that can be replaced by
--       something equivalent and simpler. In particular, indexing operations
--       introduced by the fusion transformation. This would benefit from a
--       rewrite rule schema.
--
-- TODO: We currently pass around an environment Gamma, but we do not use it.
--       It might be helpful to do some inlining if this enables other optimizations.
--       Eg, for `let x = -y in -x`, the inlining would allow us to shorten it to `y`.
--       If we do not want to do inlining, we should remove the environment here.
--
simplifyOpenExp
    :: forall env aenv e.
       Gamma env env aenv
    -> OpenExp env aenv e
    -> (Bool, OpenExp env aenv e)
simplifyOpenExp env = first getAny . cvtE
  where
    cvtE :: OpenExp env aenv t -> (Any, OpenExp env aenv t)
    cvtE exp = case exp of
      Let lhs bnd body -> (u <> v, exp')
        where
          (u, bnd') = cvtE bnd
          (v, exp') = cvtLet env lhs bnd' (\env' -> cvtE' env' body)
      Evar var                  -> pure $ Evar var
      Const tp c                -> pure $ Const tp c
      Undef tp                  -> pure $ Undef tp
      Nil                       -> pure Nil
      Pair e1 e2                -> Pair <$> cvtE e1 <*> cvtE e2
      VecPack   vec e           -> VecPack   vec <$> cvtE e
      VecUnpack vec e           -> VecUnpack vec <$> cvtE e
      IndexSlice x ix sh        -> IndexSlice x <$> cvtE ix <*> cvtE sh
      IndexFull x ix sl         -> IndexFull x <$> cvtE ix <*> cvtE sl
      ToIndex shr sh ix         -> toIndex shr (cvtE sh) (cvtE ix)
      FromIndex shr sh ix       -> fromIndex shr (cvtE sh) (cvtE ix)
      Cond p t e                -> cond (cvtE p) (cvtE t) (cvtE e)
      PrimConst c               -> pure $ PrimConst c
      PrimApp f x               -> (u<>v, fx)
        where
          (u, x') = cvtE x
          (v, fx) = evalPrimApp env f x'
      Index a sh                -> Index a <$> cvtE sh
      LinearIndex a i           -> LinearIndex a <$> cvtE i
      Shape a                   -> shape a
      ShapeSize shr sh          -> shapeSize shr (cvtE sh)
      Foreign tp ff f e         -> Foreign tp ff <$> first Any (simplifyOpenFun EmptyExp f) <*> cvtE e
      While p f x               -> While <$> cvtF env p <*> cvtF env f <*> cvtE x
      Coerce t1 t2 e            -> Coerce t1 t2 <$> cvtE e

    cvtE' :: Gamma env' env' aenv -> OpenExp env' aenv e' -> (Any, OpenExp env' aenv e')
    cvtE' env' = first Any . simplifyOpenExp env'

    cvtF :: Gamma env' env' aenv -> OpenFun env' aenv f -> (Any, OpenFun env' aenv f)
    cvtF env' = first Any . simplifyOpenFun env'

<<<<<<< HEAD
    cvtLet :: Gamma acc env' env' aenv
           -> ELeftHandSide bnd env' env''
           -> PreOpenExp acc env' aenv bnd
           -> (Gamma acc env'' env'' aenv -> (Any, PreOpenExp acc env'' aenv t))
           -> (Any, PreOpenExp acc env' aenv t)
=======
    cvtLet :: Gamma env' env' aenv -> ELeftHandSide bnd env' env'' -> OpenExp env' aenv bnd -> (Gamma env'' env'' aenv -> (Any, OpenExp env'' aenv t)) -> (Any, OpenExp env' aenv t)
>>>>>>> eb10416c
    cvtLet env' lhs@(LeftHandSideSingle _) bnd          body = Let lhs bnd <$> body (incExp $ env' `pushExp` bnd) -- Single variable on the LHS, add binding to the environment
    cvtLet env' (LeftHandSideWildcard _)   _            body = body env'                                 -- Binding not used, remove let binding
    cvtLet env' (LeftHandSidePair l1 l2)   (Pair e1 e2) body                                             -- Split binding to multiple bindings
      = first (const $ Any True)
      $ cvtLet env' l1 e1
      $ \env'' -> cvtLet env'' l2 (weakenE (weakenWithLHS l1) e2) body
    cvtLet env' lhs                        bnd          body = Let lhs bnd <$> body (lhsExpr lhs env')   -- Cannot split this binding.

    -- Simplify conditional expressions, in particular by eliminating branches
    -- when the predicate is a known constant.
    --
<<<<<<< HEAD
    cond :: (Any, PreOpenExp acc env aenv Bool)
         -> (Any, PreOpenExp acc env aenv t)
         -> (Any, PreOpenExp acc env aenv t)
         -> (Any, PreOpenExp acc env aenv t)
=======
    cond :: forall t.
            (Any, OpenExp env aenv Bool)
         -> (Any, OpenExp env aenv t)
         -> (Any, OpenExp env aenv t)
         -> (Any, OpenExp env aenv t)
>>>>>>> eb10416c
    cond p@(_,p') t@(_,t') e@(_,e')
      | Const _ True  <- p'      = Stats.knownBranch "True"      (yes t')
      | Const _ False <- p'      = Stats.knownBranch "False"     (yes e')
      | Just Refl <- match t' e' = Stats.knownBranch "redundant" (yes e')
      | otherwise                = Cond <$> p <*> t <*> e

    -- Shape manipulations
    --
<<<<<<< HEAD
    shape :: acc aenv (Array sh t) -> (Any, PreOpenExp acc env aenv sh)
    shape a
      | ArrayR ShapeRz _ <- arrayRepr a
      = Stats.ruleFired "shape/Z" $ yes Nil
    shape a
      = pure $ Shape a

    shapeSize :: ShapeR sh
              -> (Any, PreOpenExp acc env aenv sh)
              -> (Any, PreOpenExp acc env aenv Int)
    shapeSize shr (_, sh)
      | Just c <- extractConstTuple sh
      = Stats.ruleFired "shapeSize/const" $ yes (Const scalarTypeInt (product (shapeToList shr c)))
    shapeSize shr sh
      = ShapeSize shr <$> sh

    toIndex :: ShapeR sh
            -> (Any, PreOpenExp acc env aenv sh)
            -> (Any, PreOpenExp acc env aenv sh)
            -> (Any, PreOpenExp acc env aenv Int)
=======
    shape :: forall sh t. ArrayVar aenv (Array sh t) -> (Any, OpenExp env aenv sh)
    shape (Var (ArrayR ShapeRz _) _)
        = Stats.ruleFired "shape/Z" $ yes Nil
    shape a
        = pure $ Shape a

    shapeSize :: forall sh. ShapeR sh -> (Any, OpenExp env aenv sh) -> (Any, OpenExp env aenv Int)
    shapeSize shr (_, extractConstTuple -> Just c) = Stats.ruleFired "shapeSize/const" $ yes (Const scalarTypeInt (product (shapeToList shr c)))
    shapeSize shr sh           = ShapeSize shr <$> sh

    toIndex :: forall sh. ShapeR sh -> (Any, OpenExp env aenv sh) -> (Any, OpenExp env aenv sh) -> (Any, OpenExp env aenv Int)
>>>>>>> eb10416c
    toIndex _ (_,sh) (_,FromIndex _ sh' ix)
      | Just Refl <- match sh sh' = Stats.ruleFired "toIndex/fromIndex" $ yes ix
    toIndex shr sh ix             = ToIndex shr <$> sh <*> ix

<<<<<<< HEAD
    fromIndex :: ShapeR sh
              -> (Any, PreOpenExp acc env aenv sh)
              -> (Any, PreOpenExp acc env aenv Int)
              -> (Any, PreOpenExp acc env aenv sh)
=======
    fromIndex :: forall sh. ShapeR sh -> (Any, OpenExp env aenv sh) -> (Any, OpenExp env aenv Int) -> (Any, OpenExp env aenv sh)
>>>>>>> eb10416c
    fromIndex _ (_,sh) (_,ToIndex _ sh' ix)
      | Just Refl <- match sh sh' = Stats.ruleFired "fromIndex/toIndex" $ yes ix
    fromIndex shr sh ix           = FromIndex shr <$> sh <*> ix

    first :: (a -> a') -> (a,b) -> (a',b)
    first f (x,y) = (f x, y)

    yes :: x -> (Any, x)
    yes x = (Any True, x)

extractConstTuple :: OpenExp env aenv t -> Maybe t
extractConstTuple Nil          = Just ()
extractConstTuple (Pair e1 e2) = (,) <$> extractConstTuple e1 <*> extractConstTuple e2
extractConstTuple (Const _ c)  = Just c
extractConstTuple _            = Nothing

-- Simplification for open functions
--
simplifyOpenFun
    :: Gamma env env aenv
    -> OpenFun env aenv f
    -> (Bool, OpenFun env aenv f)
simplifyOpenFun env (Body e)    = Body    <$> simplifyOpenExp env  e
simplifyOpenFun env (Lam lhs f) = Lam lhs <$> simplifyOpenFun env' f
  where
    env' = lhsExpr lhs env

lhsExpr :: ELeftHandSide t env env' -> Gamma env env aenv -> Gamma env' env' aenv
lhsExpr (LeftHandSideWildcard _) env = env
lhsExpr (LeftHandSideSingle  tp) env = incExp env `pushExp` Evar (Var tp ZeroIdx)
lhsExpr (LeftHandSidePair l1 l2) env = lhsExpr l2 $ lhsExpr l1 env

-- Simplify closed expressions and functions. The process is applied
-- repeatedly until no more changes are made.
--
simplifyExp :: Exp aenv t -> Exp aenv t
simplifyExp = iterate summariseOpenExp (simplifyOpenExp EmptyExp)

simplifyFun :: Fun aenv f -> Fun aenv f
simplifyFun = iterate summariseOpenFun (simplifyOpenFun EmptyExp)


-- NOTE: [Simplifier iterations]
--
-- Run the simplification pass _before_ the shrinking step. There are cases
-- where it is better to run shrinking first, and then simplification would
-- complete in a single step, but the converse is also true. However, as
-- shrinking can remove some structure of the let bindings, which might be
-- useful for the transformations (e.g. loop recovery) we want to maintain this
-- information for at least the first pass.
--
-- We always apply the simplification step once. Following this, we iterate
-- shrinking and simplification until the expression no longer changes. Both
-- shrink and simplify return a boolean indicating whether any work was done; we
-- stop as soon as either returns false.
--
-- With internal checks on, we also issue a warning if the iteration limit is
-- reached, but it was still possible to make changes to the expression.
--
{-# SPECIALISE iterate :: (Exp aenv t -> Stats) -> (Exp aenv t -> (Bool, Exp aenv t)) -> Exp aenv t -> Exp aenv t #-}
{-# SPECIALISE iterate :: (Fun aenv t -> Stats) -> (Fun aenv t -> (Bool, Fun aenv t)) -> Fun aenv t -> Fun aenv t #-}

iterate
    :: forall f a. (Match f, Shrink (f a))
    => (f a -> Stats)
    -> (f a -> (Bool, f a))
    -> f a
    -> f a
iterate summarise f = fix 1 . setup
  where
    -- The maximum number of simplifier iterations. To be conservative and avoid
    -- excessive run times, we (should) set this value very low.
    --
    -- TODO: make this tunable via debug flags.
    --
    lIMIT       = 25

    simplify'   = Stats.simplifierDone . f
    setup x     = Debug.trace Debug.dump_simpl_iterations (msg 0 "init" x)
                $ snd (trace 1 "simplify" (simplify' x))

    fix :: Int -> f a -> f a
    fix i x0
      | i > lIMIT       = $internalWarning "simplify" "iteration limit reached" (not (x0 ==^ f x0)) x0
      | not shrunk      = x1
      | not simplified  = x2
      | otherwise       = fix (i+1) x2
      where
        (shrunk,     x1) = trace i "shrink"   $ shrink' x0
        (simplified, x2) = trace i "simplify" $ simplify' x1

    -- debugging support
    --
    u ==^ (_,v)         = isJust (match u v)

    trace i s v@(changed,x)
      | changed         = Debug.trace Debug.dump_simpl_iterations (msg i s x) v
      | otherwise       = v

    msg :: Int -> String -> f a -> String
    msg i s x = printf "simpl-iters/%-8s [%d]: %s" s i (ppr x)

    ppr :: f a -> String
    ppr = show . summarise


-- Debugging support
-- -----------------

data Stats = Stats
  { _terms    :: {-# UNPACK #-} !Int
  , _types    :: {-# UNPACK #-} !Int
  , _binders  :: {-# UNPACK #-} !Int
  , _vars     :: {-# UNPACK #-} !Int
  , _ops      :: {-# UNPACK #-} !Int
  }

instance Show Stats where
  show (Stats a b c d e) =
    printf "terms = %d, types = %d, lets = %d, vars = %d, primops = %d" a b c d e

infixl 6 +++
(+++) :: Stats -> Stats -> Stats
Stats a1 b1 c1 d1 e1 +++ Stats a2 b2 c2 d2 e2 = Stats (a1+a2) (b1+b2) (c1+c2) (d1+d2) (e1+e2)
{-# INLINE (+++) #-}

terms, types, binders, vars, ops :: Lens' Stats Int
terms   = lens _terms   (\Stats{..} v -> Stats { _terms   = v, ..})
types   = lens _types   (\Stats{..} v -> Stats { _types   = v, ..})
binders = lens _binders (\Stats{..} v -> Stats { _binders = v, ..})
vars    = lens _vars    (\Stats{..} v -> Stats { _vars    = v, ..})
ops     = lens _ops     (\Stats{..} v -> Stats { _ops     = v, ..})
{-# INLINE terms   #-}
{-# INLINE types   #-}
{-# INLINE binders #-}
{-# INLINE vars    #-}
{-# INLINE ops     #-}

summariseOpenFun :: OpenFun env aenv f -> Stats
summariseOpenFun (Body e)  = summariseOpenExp e & terms +~ 1
summariseOpenFun (Lam _ f) = summariseOpenFun f & terms +~ 1 & binders +~ 1

summariseOpenExp :: OpenExp env aenv t -> Stats
summariseOpenExp = (terms +~ 1) . goE
  where
    zero = Stats 0 0 0 0 0

    travE :: OpenExp env aenv t -> Stats
    travE = summariseOpenExp

    travF :: OpenFun env aenv t -> Stats
    travF = summariseOpenFun

    travA :: acc aenv a -> Stats
    travA _ = zero & vars +~ 1  -- assume an array index, else we should have failed elsewhere

    travC :: PrimConst c -> Stats
    travC (PrimMinBound t) = travBoundedType t & terms +~ 1
    travC (PrimMaxBound t) = travBoundedType t & terms +~ 1
    travC (PrimPi t)       = travFloatingType t & terms +~ 1

    travNonNumType :: NonNumType t -> Stats
    travNonNumType _ = zero & types +~ 1

    travIntegralType :: IntegralType t -> Stats
    travIntegralType _ = zero & types +~ 1

    travFloatingType :: FloatingType t -> Stats
    travFloatingType _ = zero & types +~ 1

    travNumType :: NumType t -> Stats
    travNumType (IntegralNumType t) = travIntegralType t & types +~ 1
    travNumType (FloatingNumType t) = travFloatingType t & types +~ 1

    travBoundedType :: BoundedType t -> Stats
    travBoundedType (IntegralBoundedType t) = travIntegralType t & types +~ 1
    travBoundedType (NonNumBoundedType t)   = travNonNumType t & types +~ 1

    -- travScalarType :: ScalarType t -> Stats
    -- travScalarType (SingleScalarType t) = travSingleType t & types +~ 1
    -- travScalarType (VectorScalarType t) = travVectorType t & types +~ 1

    travSingleType :: SingleType t -> Stats
    travSingleType (NumSingleType t)    = travNumType t & types +~ 1
    travSingleType (NonNumSingleType t) = travNonNumType t & types +~ 1

    -- travVectorType :: VectorType t -> Stats
    -- travVectorType (Vector2Type t)  = travSingleType t & types +~ 1
    -- travVectorType (Vector3Type t)  = travSingleType t & types +~ 1
    -- travVectorType (Vector4Type t)  = travSingleType t & types +~ 1
    -- travVectorType (Vector8Type t)  = travSingleType t & types +~ 1
    -- travVectorType (Vector16Type t) = travSingleType t & types +~ 1

    -- The scrutinee has already been counted
    goE :: OpenExp env aenv t -> Stats
    goE exp =
      case exp of
        Let _ bnd body        -> travE bnd +++ travE body & binders +~ 1
        Evar{}                -> zero & vars +~ 1
        Foreign _ _ _ x       -> travE x & terms +~ 1   -- +1 for asm, ignore fallback impls.
        Const{}               -> zero
        Undef _               -> zero
        Nil                   -> zero & terms +~ 1
        Pair e1 e2            -> travE e1 +++ travE e2 & terms +~ 1
        VecPack   _ e         -> travE e
        VecUnpack _ e         -> travE e
        IndexSlice _ slix sh  -> travE slix +++ travE sh & terms +~ 1 -- +1 for sliceIndex
        IndexFull _ slix sl   -> travE slix +++ travE sl & terms +~ 1 -- +1 for sliceIndex
        ToIndex _ sh ix       -> travE sh +++ travE ix
        FromIndex _ sh ix     -> travE sh +++ travE ix
        Cond p t e            -> travE p +++ travE t +++ travE e
        While p f x           -> travF p +++ travF f +++ travE x
        PrimConst c           -> travC c
        Index a ix            -> travA a +++ travE ix
        LinearIndex a ix      -> travA a +++ travE ix
        Shape a               -> travA a
        ShapeSize _ sh        -> travE sh
        PrimApp f x           -> travPrimFun f +++ travE x
        Coerce _ _ e          -> travE e

    travPrimFun :: PrimFun f -> Stats
    travPrimFun = (ops +~ 1) . goF
      where
        goF :: PrimFun f -> Stats
        goF fun =
          case fun of
            PrimAdd                t -> travNumType t
            PrimSub                t -> travNumType t
            PrimMul                t -> travNumType t
            PrimNeg                t -> travNumType t
            PrimAbs                t -> travNumType t
            PrimSig                t -> travNumType t
            PrimQuot               t -> travIntegralType t
            PrimRem                t -> travIntegralType t
            PrimQuotRem            t -> travIntegralType t
            PrimIDiv               t -> travIntegralType t
            PrimMod                t -> travIntegralType t
            PrimDivMod             t -> travIntegralType t
            PrimBAnd               t -> travIntegralType t
            PrimBOr                t -> travIntegralType t
            PrimBXor               t -> travIntegralType t
            PrimBNot               t -> travIntegralType t
            PrimBShiftL            t -> travIntegralType t
            PrimBShiftR            t -> travIntegralType t
            PrimBRotateL           t -> travIntegralType t
            PrimBRotateR           t -> travIntegralType t
            PrimPopCount           t -> travIntegralType t
            PrimCountLeadingZeros  t -> travIntegralType t
            PrimCountTrailingZeros t -> travIntegralType t
            PrimFDiv               t -> travFloatingType t
            PrimRecip              t -> travFloatingType t
            PrimSin                t -> travFloatingType t
            PrimCos                t -> travFloatingType t
            PrimTan                t -> travFloatingType t
            PrimAsin               t -> travFloatingType t
            PrimAcos               t -> travFloatingType t
            PrimAtan               t -> travFloatingType t
            PrimSinh               t -> travFloatingType t
            PrimCosh               t -> travFloatingType t
            PrimTanh               t -> travFloatingType t
            PrimAsinh              t -> travFloatingType t
            PrimAcosh              t -> travFloatingType t
            PrimAtanh              t -> travFloatingType t
            PrimExpFloating        t -> travFloatingType t
            PrimSqrt               t -> travFloatingType t
            PrimLog                t -> travFloatingType t
            PrimFPow               t -> travFloatingType t
            PrimLogBase            t -> travFloatingType t
            PrimTruncate         f i -> travFloatingType f +++ travIntegralType i
            PrimRound            f i -> travFloatingType f +++ travIntegralType i
            PrimFloor            f i -> travFloatingType f +++ travIntegralType i
            PrimCeiling          f i -> travFloatingType f +++ travIntegralType i
            PrimIsNaN              t -> travFloatingType t
            PrimIsInfinite         t -> travFloatingType t
            PrimAtan2              t -> travFloatingType t
            PrimLt                 t -> travSingleType t
            PrimGt                 t -> travSingleType t
            PrimLtEq               t -> travSingleType t
            PrimGtEq               t -> travSingleType t
            PrimEq                 t -> travSingleType t
            PrimNEq                t -> travSingleType t
            PrimMax                t -> travSingleType t
            PrimMin                t -> travSingleType t
            PrimLAnd                 -> zero
            PrimLOr                  -> zero
            PrimLNot                 -> zero
            PrimOrd                  -> zero
            PrimChr                  -> zero
            PrimBoolToInt            -> zero
            PrimFromIntegral     i n -> travIntegralType i +++ travNumType n
            PrimToFloating       n f -> travNumType n +++ travFloatingType f
<|MERGE_RESOLUTION|>--- conflicted
+++ resolved
@@ -85,8 +85,8 @@
 -- tricky and target-dependent issue by, for now, simply ignoring it.
 --
 localCSE :: (Kit acc, Elt a)
-         => Gamma      acc env env aenv
-         -> OpenExp env     aenv a
+         => Gamma acc env env aenv
+         -> OpenExp env aenv a
          -> OpenExp (env,a) aenv b
          -> Maybe (OpenExp env aenv b)
 localCSE env bnd body
@@ -101,8 +101,8 @@
 -- > let x = e in .. e ..
 --
 globalCSE :: (Kit acc, Elt t)
-          => Gamma      acc env env aenv
-          -> OpenExp env     aenv t
+          => Gamma acc env env aenv
+          -> OpenExp env aenv t
           -> Maybe (OpenExp env aenv t)
 globalCSE env exp
   | Just ix <- lookupExp env exp = Stats.ruleFired "CSE" . Just $ Var ix
@@ -139,8 +139,8 @@
 --
 recoverLoops
     :: (Kit acc, Elt b)
-    => Gamma      acc env env aenv
-    -> OpenExp env     aenv a
+    => Gamma acc env env aenv
+    -> OpenExp env aenv a
     -> OpenExp (env,a) aenv b
     -> Maybe (OpenExp env aenv b)
 recoverLoops _ bnd e3
@@ -247,15 +247,11 @@
     cvtF :: Gamma env' env' aenv -> OpenFun env' aenv f -> (Any, OpenFun env' aenv f)
     cvtF env' = first Any . simplifyOpenFun env'
 
-<<<<<<< HEAD
-    cvtLet :: Gamma acc env' env' aenv
+    cvtLet :: Gamma env' env' aenv
            -> ELeftHandSide bnd env' env''
-           -> PreOpenExp acc env' aenv bnd
-           -> (Gamma acc env'' env'' aenv -> (Any, PreOpenExp acc env'' aenv t))
-           -> (Any, PreOpenExp acc env' aenv t)
-=======
-    cvtLet :: Gamma env' env' aenv -> ELeftHandSide bnd env' env'' -> OpenExp env' aenv bnd -> (Gamma env'' env'' aenv -> (Any, OpenExp env'' aenv t)) -> (Any, OpenExp env' aenv t)
->>>>>>> eb10416c
+           -> OpenExp env' aenv bnd
+           -> (Gamma env'' env'' aenv -> (Any, OpenExp env'' aenv t))
+           -> (Any, OpenExp env' aenv t)
     cvtLet env' lhs@(LeftHandSideSingle _) bnd          body = Let lhs bnd <$> body (incExp $ env' `pushExp` bnd) -- Single variable on the LHS, add binding to the environment
     cvtLet env' (LeftHandSideWildcard _)   _            body = body env'                                 -- Binding not used, remove let binding
     cvtLet env' (LeftHandSidePair l1 l2)   (Pair e1 e2) body                                             -- Split binding to multiple bindings
@@ -267,18 +263,10 @@
     -- Simplify conditional expressions, in particular by eliminating branches
     -- when the predicate is a known constant.
     --
-<<<<<<< HEAD
-    cond :: (Any, PreOpenExp acc env aenv Bool)
-         -> (Any, PreOpenExp acc env aenv t)
-         -> (Any, PreOpenExp acc env aenv t)
-         -> (Any, PreOpenExp acc env aenv t)
-=======
-    cond :: forall t.
-            (Any, OpenExp env aenv Bool)
+    cond :: (Any, OpenExp env aenv Bool)
          -> (Any, OpenExp env aenv t)
          -> (Any, OpenExp env aenv t)
          -> (Any, OpenExp env aenv t)
->>>>>>> eb10416c
     cond p@(_,p') t@(_,t') e@(_,e')
       | Const _ True  <- p'      = Stats.knownBranch "True"      (yes t')
       | Const _ False <- p'      = Stats.knownBranch "False"     (yes e')
@@ -287,17 +275,13 @@
 
     -- Shape manipulations
     --
-<<<<<<< HEAD
-    shape :: acc aenv (Array sh t) -> (Any, PreOpenExp acc env aenv sh)
-    shape a
-      | ArrayR ShapeRz _ <- arrayRepr a
+    shape :: ArrayVar aenv (Array sh t) -> (Any, OpenExp env aenv sh)
+    shape (Var (ArrayR ShapeRz _) _)
       = Stats.ruleFired "shape/Z" $ yes Nil
     shape a
       = pure $ Shape a
 
-    shapeSize :: ShapeR sh
-              -> (Any, PreOpenExp acc env aenv sh)
-              -> (Any, PreOpenExp acc env aenv Int)
+    shapeSize :: ShapeR sh -> (Any, OpenExp env aenv sh) -> (Any, OpenExp env aenv Int)
     shapeSize shr (_, sh)
       | Just c <- extractConstTuple sh
       = Stats.ruleFired "shapeSize/const" $ yes (Const scalarTypeInt (product (shapeToList shr c)))
@@ -305,34 +289,17 @@
       = ShapeSize shr <$> sh
 
     toIndex :: ShapeR sh
-            -> (Any, PreOpenExp acc env aenv sh)
-            -> (Any, PreOpenExp acc env aenv sh)
-            -> (Any, PreOpenExp acc env aenv Int)
-=======
-    shape :: forall sh t. ArrayVar aenv (Array sh t) -> (Any, OpenExp env aenv sh)
-    shape (Var (ArrayR ShapeRz _) _)
-        = Stats.ruleFired "shape/Z" $ yes Nil
-    shape a
-        = pure $ Shape a
-
-    shapeSize :: forall sh. ShapeR sh -> (Any, OpenExp env aenv sh) -> (Any, OpenExp env aenv Int)
-    shapeSize shr (_, extractConstTuple -> Just c) = Stats.ruleFired "shapeSize/const" $ yes (Const scalarTypeInt (product (shapeToList shr c)))
-    shapeSize shr sh           = ShapeSize shr <$> sh
-
-    toIndex :: forall sh. ShapeR sh -> (Any, OpenExp env aenv sh) -> (Any, OpenExp env aenv sh) -> (Any, OpenExp env aenv Int)
->>>>>>> eb10416c
+            -> (Any, OpenExp env aenv sh)
+            -> (Any, OpenExp env aenv sh)
+            -> (Any, OpenExp env aenv Int)
     toIndex _ (_,sh) (_,FromIndex _ sh' ix)
       | Just Refl <- match sh sh' = Stats.ruleFired "toIndex/fromIndex" $ yes ix
     toIndex shr sh ix             = ToIndex shr <$> sh <*> ix
 
-<<<<<<< HEAD
     fromIndex :: ShapeR sh
-              -> (Any, PreOpenExp acc env aenv sh)
-              -> (Any, PreOpenExp acc env aenv Int)
-              -> (Any, PreOpenExp acc env aenv sh)
-=======
-    fromIndex :: forall sh. ShapeR sh -> (Any, OpenExp env aenv sh) -> (Any, OpenExp env aenv Int) -> (Any, OpenExp env aenv sh)
->>>>>>> eb10416c
+              -> (Any, OpenExp env aenv sh)
+              -> (Any, OpenExp env aenv Int)
+              -> (Any, OpenExp env aenv sh)
     fromIndex _ (_,sh) (_,ToIndex _ sh' ix)
       | Just Refl <- match sh sh' = Stats.ruleFired "fromIndex/toIndex" $ yes ix
     fromIndex shr sh ix           = FromIndex shr <$> sh <*> ix
