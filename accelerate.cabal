--- conflicted
+++ resolved
@@ -301,12 +301,8 @@
         , hashable                      >= 1.1
         , hashtables                    >= 1.2.3
         , hedgehog                      >= 0.5
-<<<<<<< HEAD
-        , lens                          >= 4.0
         , limp                          >= 0.3.2.3
-=======
         , microlens                     >= 0.4
->>>>>>> 63e53be2
         , mtl                           >= 2.0
         , prettyprinter                 >= 1.2
         , prettyprinter-ansi-terminal   >= 1.0
