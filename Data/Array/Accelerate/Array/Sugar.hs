--- conflicted
+++ resolved
@@ -983,11 +983,7 @@
 {-# INLINE (!) #-}
 -- (Array sh adata) ! ix = toElt (adata `indexArrayData` index sh ix)
 -- FIXME: using this due to a bug in 6.10.x
-<<<<<<< HEAD
-(!) (Array sh adata) ix = toElt (adata `unsafeIndexArrayData` index (toElt sh) ix)
-=======
-(!) (Array sh adata) ix = toElt (adata `indexArrayData` toIndex (toElt sh) ix)
->>>>>>> ed27f0eb
+(!) (Array sh adata) ix = toElt (adata `unsafeIndexArrayData` toIndex (toElt sh) ix)
 
 -- |Create an array from its representation function
 --
@@ -997,13 +993,8 @@
   where
     (adata, _) = runArrayData $ do
                    arr <- newArrayData (size sh)
-<<<<<<< HEAD
-                   let write ix = unsafeWriteArrayData arr (index sh ix)
+                   let write ix = unsafeWriteArrayData arr (toIndex sh ix)
                                                            (fromElt (f ix))
-=======
-                   let write ix = writeArrayData arr (toIndex sh ix)
-                                                     (fromElt (f ix))
->>>>>>> ed27f0eb
                    iter sh write (>>) (return ())
                    return (arr, undefined)
 
@@ -1061,11 +1052,7 @@
 toList (Array sh adata) = iter sh' idx (.) id []
   where
     sh'    = toElt sh :: sh
-<<<<<<< HEAD
-    idx ix = \l -> toElt (adata `unsafeIndexArrayData` index sh' ix) : l
-=======
-    idx ix = \l -> toElt (adata `indexArrayData` toIndex sh' ix) : l
->>>>>>> ed27f0eb
+    idx ix = \l -> toElt (adata `unsafeIndexArrayData` toIndex sh' ix) : l
 
 -- Convert an array to a string
 --
