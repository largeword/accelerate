{-# LANGUAGE BangPatterns, CPP, GADTs, DeriveDataTypeable, StandaloneDeriving #-}
{-# LANGUAGE FlexibleContexts, FlexibleInstances, TypeFamilies, TypeOperators #-}
{-# LANGUAGE MultiParamTypeClasses, TypeSynonymInstances, ScopedTypeVariables #-}
-- |
-- Module      : Data.Array.Accelerate.AST
-- Copyright   : [2008..2011] Manuel M T Chakravarty, Gabriele Keller, Sean Lee
-- License     : BSD3
--
-- Maintainer  : Manuel M T Chakravarty <chak@cse.unsw.edu.au>
-- Stability   : experimental
-- Portability : non-portable (GHC extensions)
--
-- /Scalar versus collective operations/
--
-- The embedded array processing language is a two-level language.  It
-- combines a language of scalar expressions and functions with a language of
-- collective array operations.  Scalar expressions are used to compute
-- arguments for collective operations and scalar functions are used to
-- parametrise higher-order, collective array operations.  The two-level
-- structure, in particular, ensures that collective operations cannot be
-- parametrised with collective operations; hence, we are following a flat
-- data-parallel model.  The collective operations manipulate
-- multi-dimensional arrays whose shape is explicitly tracked in their types.
-- In fact, collective operations cannot produce any values other than
-- multi-dimensional arrays; when they yield a scalar, this is in the form of
-- a 0-dimensional, singleton array.  Similarly, scalar expression can -as
-- their name indicates- only produce tuples of scalar, but not arrays. 
--
-- There are, however, two expression forms that take arrays as arguments.  As
-- a result scalar and array expressions are recursively dependent.  As we
-- cannot and don't want to compute arrays in the middle of scalar
-- computations, array computations will always be hoisted out of scalar
-- expressions.  So that this is always possible, these array expressions may
-- not contain any free scalar variables.  To express that condition in the
-- type structure, we use separate environments for scalar and array variables.
--
-- /Programs/
--
-- Collective array programs comprise closed expressions of array operations.
-- There is no explicit sharing in the initial AST form, but sharing is
-- introduced subsequently by common subexpression elimination and floating
-- of array computations.
--
-- /Functions/
--
-- The array expression language is first-order and only provides limited
-- control structures to ensure that it can be efficiently executed on
-- compute-acceleration hardware, such as GPUs.  To restrict functions to
-- first-order, we separate function abstraction from the main expression
-- type.  Functions are represented using de Bruijn indices.
--
-- /Parametric and ad-hoc polymorphism/
--
-- The array language features paramatric polymophism (e.g., pairing and
-- projections) as well as ad-hoc polymorphism (e.g., arithmetic operations).
-- All ad-hoc polymorphic constructs include reified dictionaries (c.f.,
-- module 'Types').  Reified dictionaries also ensure that constants
-- (constructor 'Const') are representable on compute acceleration hardware.
--
-- The AST contains both reified dictionaries and type class constraints.  
-- Type classes are used for array-related functionality that is uniformly
-- available for all supported types.  In contrast, reified dictionaries are
-- used for functionality that is only available for certain types, such as
-- arithmetic operations.
--

module Data.Array.Accelerate.AST (

  -- * Typed de Bruijn indices
  Idx(..), deBruijnToInt,

  -- * Valuation environment
<<<<<<< HEAD
  Val(..), prj, idxToInt,
=======
  Val(..), ValElt(..), prj, prjElt,
>>>>>>> ee34b401

  -- * Accelerated array expressions
  Arrays(..), ArraysR(..), 
  PreOpenAfun(..), OpenAfun, PreAfun, Afun, PreOpenAcc(..), OpenAcc(..), Acc,
  Stencil(..), StencilR(..),

  -- * Scalar expressions
  PreOpenFun(..), OpenFun, PreFun, Fun, PreOpenExp(..), OpenExp, PreExp, Exp, PrimConst(..),
  PrimFun(..)

) where

--standard library
import Data.Typeable

-- friends
import Data.Array.Accelerate.Type
import Data.Array.Accelerate.Tuple
import Data.Array.Accelerate.Array.Representation (SliceIndex)
import Data.Array.Accelerate.Array.Delayed        (Delayable)
import Data.Array.Accelerate.Array.Sugar          as Sugar

#include "accelerate.h"


-- Typed de Bruijn indices
-- -----------------------

-- De Bruijn variable index projecting a specific type from a type
-- environment.  Type environments are nested pairs (..((), t1), t2, ..., tn).
--
data Idx env t where
  ZeroIdx ::              Idx (env, t) t
  SuccIdx :: Idx env t -> Idx (env, s) t

-- de Bruijn Index to Int conversion
--
deBruijnToInt :: Idx env t -> Int
deBruijnToInt ZeroIdx       = 0
deBruijnToInt (SuccIdx idx) = 1 + deBruijnToInt idx


-- Environments
-- ------------

-- Valuation for an environment
--
data Val env where
  Empty :: Val ()
  Push  :: Val env -> t -> Val (env, t)

deriving instance Typeable1 Val

-- Valuation for an environment of array elements
--
data ValElt env where
  EmptyElt :: ValElt ()
  PushElt  :: Elt t 
           => ValElt env -> EltRepr t -> ValElt (env, t)

-- Projection of a value from a valuation using a de Bruijn index
--
prj :: Idx env t -> Val env -> t
prj ZeroIdx       (Push _   v) = v
prj (SuccIdx idx) (Push val _) = prj idx val
prj _             _            = INTERNAL_ERROR(error) "prj" "inconsistent valuation"

<<<<<<< HEAD
-- Convert a typed de Bruijn index to the corresponding integer
--
idxToInt :: Idx env t -> Int
idxToInt = go 0
  where go :: Int -> Idx env t -> Int
        go !n ZeroIdx       = n
        go !n (SuccIdx idx) = go (n+1) idx
=======
-- Projection of a value from a valuation of array elements using a de Bruijn index
--
prjElt :: Idx env t -> ValElt env -> t
prjElt ZeroIdx       (PushElt _   v) = Sugar.toElt v
prjElt (SuccIdx idx) (PushElt val _) = prjElt idx val
prjElt _             _               = INTERNAL_ERROR(error) "prjElt" "inconsistent valuation"
>>>>>>> ee34b401


-- Array expressions
-- -----------------

-- |Tuples of arrays (of type 'Array dim e').  This characterises the domain of results of
-- Accelerate array computations.
--
class (Delayable arrs, Typeable arrs) => Arrays arrs where
  arrays :: ArraysR arrs
  
-- |GADT reifying the 'Arrays' class.
--
data ArraysR arrs where
  ArraysRunit  :: ArraysR ()
  ArraysRarray :: (Shape sh, Elt e) => ArraysR (Array sh e)
  ArraysRpair  :: ArraysR arrs1 -> ArraysR arrs2 -> ArraysR (arrs1, arrs2)
  
instance Arrays () where
  arrays = ArraysRunit
instance (Shape sh, Elt e) => Arrays (Array sh e) where
  arrays = ArraysRarray
instance (Arrays arrs1, Arrays arrs2) => Arrays (arrs1, arrs2) where
  arrays = ArraysRpair arrays arrays


-- |Function abstraction over parametrised array computations
--
data PreOpenAfun acc aenv t where
  Abody :: acc             aenv       t -> PreOpenAfun acc aenv t
  Alam  :: (Arrays as, Arrays t)
        => PreOpenAfun acc (aenv, as) t -> PreOpenAfun acc aenv (as -> t)

-- Function abstraction over vanilla open array computations
--
type OpenAfun = PreOpenAfun OpenAcc

-- |Parametrised array-computation function without free array variables
--
type PreAfun acc = PreOpenAfun acc ()

-- |Vanilla array-computation function without free array variables
--
type Afun = OpenAfun ()

-- |Collective array computations parametrised over array variables
-- represented with de Bruijn indices.
--
-- * Scalar functions and expressions embedded in well-formed array
--   computations cannot contain free scalar variable indices.  The latter
--   cannot be bound in array computations, and hence, cannot appear in any
--   well-formed program.
--
-- * The let-form is used to represent the sharing discovered by common
--   subexpression elimination as well as to control evaluation order.  (We
--   need to hoist array expressions out of scalar expressions - they occur in
--   scalar indexing and in determining an arrays shape.)
--
-- The data type is parameterised over the surface types (not the representation
-- type).
--
-- We use a non-recursive variant parametrised over the recursive closure, to facilitate attribute
-- calculation in the backend.
--
data PreOpenAcc acc aenv a where

  -- Local binding to represent sharing and demand explicitly; this is an
  -- eager(!) binding
  Alet         :: (Arrays bndArrs, Arrays bodyArrs)
               => acc            aenv            bndArrs                -- bound expression
               -> acc            (aenv, bndArrs) bodyArrs               -- the bound expr's scope
               -> PreOpenAcc acc aenv            bodyArrs

  -- Variant of 'Let' binding a pair by decomposing it
  Alet2        :: (Arrays bndArrs1, Arrays bndArrs2, Arrays bodyArrs)
               => acc            aenv            (bndArrs1, bndArrs2)   -- bound expressions
               -> acc            ((aenv, bndArrs1), bndArrs2)
                                                 bodyArrs               -- the bound expr's scope
               -> PreOpenAcc acc aenv            bodyArrs

  PairArrays  :: (Shape sh1, Shape sh2, Elt e1, Elt e2)
              => acc            aenv (Array sh1 e1)
              -> acc            aenv (Array sh2 e2)
              -> PreOpenAcc acc aenv (Array sh1 e1, Array sh2 e2)

  -- Variable bound by a 'Let', represented by a de Bruijn index
  Avar        :: Arrays arrs
              => Idx            aenv arrs
              -> PreOpenAcc acc aenv arrs

  -- Array-function application (to keep things simple for the moment, the function must be closed)
  Apply       :: (Arrays arrs1, Arrays arrs2)
              => PreAfun    acc      (arrs1 -> arrs2)
              -> acc            aenv arrs1
              -> PreOpenAcc acc aenv arrs2

  -- If-then-else for array-level computations
  Acond       :: (Arrays arrs)
              => PreExp     acc aenv Bool
              -> acc            aenv arrs
              -> acc            aenv arrs
              -> PreOpenAcc acc aenv arrs

  -- Array inlet (triggers async host->device transfer if necessary)
  Use         :: Array dim e
              -> PreOpenAcc acc aenv (Array dim e)

  -- Capture a scalar (or a tuple of scalars) in a singleton array
  Unit        :: Elt e
              => PreExp     acc aenv e
              -> PreOpenAcc acc aenv (Scalar e)

  -- Change the shape of an array without altering its contents
  -- > precondition: size dim == size dim'
  Reshape     :: (Shape sh, Shape sh', Elt e)
              => PreExp     acc aenv sh                  -- new shape
              -> acc            aenv (Array sh' e)       -- array to be reshaped
              -> PreOpenAcc acc aenv (Array sh e)

  -- Constuct a new array by applying a function to each index.
  Generate    :: (Shape sh, Elt e)
              => PreExp     acc aenv sh                  -- output shape
              -> PreFun     acc aenv (sh -> e)           -- representation function
              -> PreOpenAcc acc aenv (Array sh e)

  -- Replicate an array across one or more dimensions as given by the first
  -- argument
  Replicate   :: (Shape sh, Shape sl, Elt slix, Elt e)
              => SliceIndex (EltRepr slix)               -- slice type specification
                            (EltRepr sl)
                            co'
                            (EltRepr sh)
              -> PreExp     acc aenv slix                -- slice value specification
              -> acc            aenv (Array sl e)        -- data to be replicated
              -> PreOpenAcc acc aenv (Array sh e)

  -- Index a subarray out of an array; i.e., the dimensions not indexed are
  -- returned whole
  Index       :: (Shape sh, Shape sl, Elt slix, Elt e)
              => SliceIndex (EltRepr slix)       -- slice type specification
                            (EltRepr sl)
                            co'
                            (EltRepr sh)
              -> acc            aenv (Array sh e)        -- array to be indexed
              -> PreExp     acc aenv slix                -- slice value specification
              -> PreOpenAcc acc aenv (Array sl e)

  -- Apply the given unary function to all elements of the given array
  Map         :: (Shape sh, Elt e, Elt e')
              => PreFun     acc aenv (e -> e')
              -> acc            aenv (Array sh e)
              -> PreOpenAcc acc aenv (Array sh e')

  -- Apply a given binary function pairwise to all elements of the given arrays.
  -- The length of the result is the length of the shorter of the two argument
  -- arrays.
  ZipWith     :: (Shape sh, Elt e1, Elt e2, Elt e3)
              => PreFun     acc aenv (e1 -> e2 -> e3)
              -> acc            aenv (Array sh e1)
              -> acc            aenv (Array sh e2)
              -> PreOpenAcc acc aenv (Array sh e3)

  -- Fold along the innermost dimension of an array with a given /associative/ function.
  Fold        :: (Shape sh, Elt e)
              => PreFun     acc aenv (e -> e -> e)           -- combination function
              -> PreExp     acc aenv e                       -- default value
              -> acc            aenv (Array (sh:.Int) e)     -- folded array
              -> PreOpenAcc acc aenv (Array sh e)

  -- 'Fold' without a default value
  Fold1       :: (Shape sh, Elt e)
              => PreFun     acc aenv (e -> e -> e)           -- combination function
              -> acc            aenv (Array (sh:.Int) e)     -- folded array
              -> PreOpenAcc acc aenv (Array sh e)

  -- Segmented fold along the innermost dimension of an array with a given /associative/ function
  FoldSeg     :: (Shape sh, Elt e)
              => PreFun     acc aenv (e -> e -> e)           -- combination function
              -> PreExp     acc aenv e                       -- default value
              -> acc            aenv (Array (sh:.Int) e)     -- folded array
              -> acc            aenv Segments                -- segment descriptor
              -> PreOpenAcc acc aenv (Array (sh:.Int) e)

  -- 'FoldSeg' without a default value
  Fold1Seg    :: (Shape sh, Elt e)
              => PreFun     acc aenv (e -> e -> e)           -- combination function
              -> acc            aenv (Array (sh:.Int) e)     -- folded array
              -> acc            aenv Segments                -- segment descriptor
              -> PreOpenAcc acc aenv (Array (sh:.Int) e)

  -- Left-to-right Haskell-style scan of a linear array with a given *associative*
  -- function and an initial element (which does not need to be the neutral of the
  -- associative operations)
  Scanl       :: Elt e
              => PreFun     acc aenv (e -> e -> e)           -- combination function
              -> PreExp     acc aenv e                       -- initial value
              -> acc            aenv (Vector e)              -- linear array
              -> PreOpenAcc acc aenv (Vector e)
    -- FIXME: Make the scans rank-polymorphic?

  -- Like 'Scan', but produces a rightmost fold value and an array with the same length as the input
  -- array (the fold value would be the rightmost element in a Haskell-style scan)
  Scanl'      :: Elt e
              => PreFun     acc aenv (e -> e -> e)           -- combination function
              -> PreExp     acc aenv e                       -- initial value
              -> acc            aenv (Vector e)              -- linear array
              -> PreOpenAcc acc aenv (Vector e, Scalar e)

  -- Haskell-style scan without an initial value
  Scanl1      :: Elt e
              => PreFun     acc aenv (e -> e -> e)           -- combination function
              -> acc            aenv (Vector e)              -- linear array
              -> PreOpenAcc acc aenv (Vector e)

  -- Right-to-left version of 'Scanl'
  Scanr       :: Elt e
              => PreFun     acc aenv (e -> e -> e)           -- combination function
              -> PreExp     acc aenv e                       -- initial value
              -> acc            aenv (Vector e)              -- linear array
              -> PreOpenAcc acc aenv (Vector e)

  -- Right-to-left version of 'Scanl\''
  Scanr'      :: Elt e
              => PreFun     acc aenv (e -> e -> e)           -- combination function
              -> PreExp     acc aenv e                       -- initial value
              -> acc            aenv (Vector e)              -- linear array
              -> PreOpenAcc acc aenv (Vector e, Scalar e)

  -- Right-to-left version of 'Scanl1'
  Scanr1      :: Elt e
              => PreFun     acc aenv (e -> e -> e)           -- combination function
              -> acc            aenv (Vector e)              -- linear array
              -> PreOpenAcc acc aenv (Vector e)

  -- Generalised forward permutation is characterised by a permutation
  -- function that determines for each element of the source array where it
  -- should go in the target; the permutation can be between arrays of varying
  -- shape; the permutation function must be total.
  --
  -- The target array is initialised from an array of default values (in case
  -- some positions in the target array are never picked by the permutation
  -- functions).  Moreover, we have a combination function (in case some
  -- positions on the target array are picked multiple times by the
  -- permutation functions).  The combination function needs to be
  -- /associative/ and /commutative/ .  We drop every element for which the
  -- permutation function yields -1 (i.e., a tuple of -1 values).
  Permute     :: (Shape sh, Elt e)
              => PreFun     acc aenv (e -> e -> e)        -- combination function
              -> acc            aenv (Array sh' e)        -- default values
              -> PreFun     acc aenv (sh -> sh')          -- permutation function
              -> acc            aenv (Array sh e)         -- source array
              -> PreOpenAcc acc aenv (Array sh' e)

  -- Generalised multi-dimensional backwards permutation; the permutation can
  -- be between arrays of varying shape; the permutation function must be total
  Backpermute :: (Shape sh, Shape sh', Elt e)
              => PreExp     acc aenv sh'                  -- dimensions of the result
              -> PreFun     acc aenv (sh' -> sh)          -- permutation function
              -> acc            aenv (Array sh e)         -- source array
              -> PreOpenAcc acc aenv (Array sh' e)

  -- Map a stencil over an array.  In contrast to 'map', the domain of a stencil function is an
  -- entire /neighbourhood/ of each array element.
  Stencil :: (Elt e, Elt e', Stencil sh e stencil)
          => PreFun     acc aenv (stencil -> e')          -- stencil function
          -> Boundary            (EltRepr e)              -- boundary condition
          -> acc            aenv (Array sh e)             -- source array
          -> PreOpenAcc acc aenv (Array sh e')

  -- Map a binary stencil over an array.
  Stencil2 :: (Elt e1, Elt e2, Elt e',
               Stencil sh e1 stencil1,
               Stencil sh e2 stencil2)
           => PreFun     acc aenv (stencil1 ->
                                   stencil2 -> e')        -- stencil function
           -> Boundary            (EltRepr e1)            -- boundary condition #1
           -> acc            aenv (Array sh e1)           -- source array #1
           -> Boundary            (EltRepr e2)            -- boundary condition #2
           -> acc            aenv (Array sh e2)           -- source array #2
           -> PreOpenAcc acc aenv (Array sh e')

-- Vanilla open array computations
--
newtype OpenAcc aenv t = OpenAcc (PreOpenAcc OpenAcc aenv t)

-- deriving instance Typeable3 PreOpenAcc
deriving instance Typeable2 OpenAcc

-- |Closed array expression aka an array program
--
type Acc = OpenAcc ()

-- |Operations on stencils.
--
class (Shape sh, Elt e, IsTuple stencil) => Stencil sh e stencil where
  stencil       :: StencilR sh e stencil
  stencilAccess :: (sh -> e) -> sh -> stencil

-- |GADT reifying the 'Stencil' class.
--
data StencilR sh e pat where
  StencilRunit3 :: (Elt e)
                => StencilR DIM1 e (e,e,e)
  StencilRunit5 :: (Elt e)
                => StencilR DIM1 e (e,e,e,e,e)
  StencilRunit7 :: (Elt e)
                => StencilR DIM1 e (e,e,e,e,e,e,e)
  StencilRunit9 :: (Elt e)
                => StencilR DIM1 e (e,e,e,e,e,e,e,e,e)
  StencilRtup3  :: (Shape sh, Elt e)
                => StencilR sh e pat1
                -> StencilR sh e pat2
                -> StencilR sh e pat3
                -> StencilR (sh:.Int) e (pat1,pat2,pat3)
  StencilRtup5  :: (Shape sh, Elt e)
                => StencilR sh e pat1
                -> StencilR sh e pat2
                -> StencilR sh e pat3
                -> StencilR sh e pat4
                -> StencilR sh e pat5
                -> StencilR (sh:.Int) e (pat1,pat2,pat3,pat4,pat5)
  StencilRtup7  :: (Shape sh, Elt e)
                => StencilR sh e pat1
                -> StencilR sh e pat2
                -> StencilR sh e pat3
                -> StencilR sh e pat4
                -> StencilR sh e pat5
                -> StencilR sh e pat6
                -> StencilR sh e pat7
                -> StencilR (sh:.Int) e (pat1,pat2,pat3,pat4,pat5,pat6,pat7)
  StencilRtup9  :: (Shape sh, Elt e)
                => StencilR sh e pat1
                -> StencilR sh e pat2
                -> StencilR sh e pat3
                -> StencilR sh e pat4
                -> StencilR sh e pat5
                -> StencilR sh e pat6
                -> StencilR sh e pat7
                -> StencilR sh e pat8
                -> StencilR sh e pat9
                -> StencilR (sh:.Int) e (pat1,pat2,pat3,pat4,pat5,pat6,pat7,pat8,pat9)


-- NB: We cannot start with 'DIM0'.  The 'IsTuple stencil' superclass would at 'DIM0' imply that
--     the types of individual array elements are in 'IsTuple'.  (That would only possible if we
--     could have (degenerate) 1-tuple, but we can't as we can't distinguish between a 1-tuple of a
--     pair and a simple pair.)  Hence, we need to start from 'DIM1' and use 'sh:.Int:.Int' in the
--     recursive case (to avoid overlapping instances).

-- DIM1
instance Elt e => Stencil DIM1 e (e, e, e) where
  stencil = StencilRunit3
  stencilAccess rf (Z:.y) = (rf' (y - 1),
                             rf' y      ,
                             rf' (y + 1))
    where
      rf' d = rf (Z:.d)
instance Elt e => Stencil DIM1 e (e, e, e, e, e) where
  stencil = StencilRunit5
  stencilAccess rf (Z:.y) = (rf' (y - 2),
                             rf' (y - 1),
                             rf' y      ,
                             rf' (y + 1),
                             rf' (y + 2))
    where
      rf' d = rf (Z:.d)
instance Elt e => Stencil DIM1 e (e, e, e, e, e, e, e) where
  stencil = StencilRunit7
  stencilAccess rf (Z:.y) = (rf' (y - 3),
                             rf' (y - 2),
                             rf' (y - 1),
                             rf' y      ,
                             rf' (y + 1),
                             rf' (y + 2),
                             rf' (y + 3))
    where
      rf' d = rf (Z:.d)
instance Elt e => Stencil DIM1 e (e, e, e, e, e, e, e, e, e) where
  stencil = StencilRunit9
  stencilAccess rf (Z:.y) = (rf' (y - 4),
                             rf' (y - 3),
                             rf' (y - 2),
                             rf' (y - 1),
                             rf' y      ,
                             rf' (y + 1),
                             rf' (y + 2),
                             rf' (y + 3),
                             rf' (y + 4))
    where
      rf' d = rf (Z:.d)

-- DIM(n+1), where n>0
instance (Stencil (sh:.Int) a row1,
          Stencil (sh:.Int) a row2,
          Stencil (sh:.Int) a row3) => Stencil (sh:.Int:.Int) a (row1, row2, row3) where
  stencil = StencilRtup3 stencil stencil stencil
  stencilAccess rf (ix:.i) = (stencilAccess (rf' (i - 1)) ix,
                              stencilAccess (rf'  i     ) ix,
                              stencilAccess (rf' (i + 1)) ix)

    where
      rf' d ds = rf (ds :. d)

instance (Stencil (sh:.Int) a row1,
          Stencil (sh:.Int) a row2,
          Stencil (sh:.Int) a row3,
          Stencil (sh:.Int) a row4,
          Stencil (sh:.Int) a row5) => Stencil (sh:.Int:.Int) a (row1, row2, row3, row4, row5) where
  stencil = StencilRtup5 stencil stencil stencil stencil stencil
  stencilAccess rf (ix:.i) = (stencilAccess (rf' (i - 2)) ix,
                              stencilAccess (rf' (i - 1)) ix,
                              stencilAccess (rf'  i     ) ix,
                              stencilAccess (rf' (i + 1)) ix,
                              stencilAccess (rf' (i + 2)) ix)
    where
      rf' d ds = rf (ds :. d)

instance (Stencil (sh:.Int) a row1,
          Stencil (sh:.Int) a row2,
          Stencil (sh:.Int) a row3,
          Stencil (sh:.Int) a row4,
          Stencil (sh:.Int) a row5,
          Stencil (sh:.Int) a row6,
          Stencil (sh:.Int) a row7)
  => Stencil (sh:.Int:.Int) a (row1, row2, row3, row4, row5, row6, row7) where
  stencil = StencilRtup7 stencil stencil stencil stencil stencil stencil stencil
  stencilAccess rf (ix:.i) = (stencilAccess (rf' (i - 3)) ix,
                              stencilAccess (rf' (i - 2)) ix,
                              stencilAccess (rf' (i - 1)) ix,
                              stencilAccess (rf'  i     ) ix,
                              stencilAccess (rf' (i + 1)) ix,
                              stencilAccess (rf' (i + 2)) ix,
                              stencilAccess (rf' (i + 3)) ix)
    where
      rf' d ds = rf (ds :. d)

instance (Stencil (sh:.Int) a row1,
          Stencil (sh:.Int) a row2,
          Stencil (sh:.Int) a row3,
          Stencil (sh:.Int) a row4,
          Stencil (sh:.Int) a row5,
          Stencil (sh:.Int) a row6,
          Stencil (sh:.Int) a row7,
          Stencil (sh:.Int) a row8,
          Stencil (sh:.Int) a row9)
  => Stencil (sh:.Int:.Int) a (row1, row2, row3, row4, row5, row6, row7, row8, row9) where
  stencil = StencilRtup9 stencil stencil stencil stencil stencil stencil stencil stencil stencil
  stencilAccess rf (ix:.i) = (stencilAccess (rf' (i - 4)) ix,
                              stencilAccess (rf' (i - 3)) ix,
                              stencilAccess (rf' (i - 2)) ix,
                              stencilAccess (rf' (i - 1)) ix,
                              stencilAccess (rf'  i     ) ix,
                              stencilAccess (rf' (i + 1)) ix,
                              stencilAccess (rf' (i + 2)) ix,
                              stencilAccess (rf' (i + 3)) ix,
                              stencilAccess (rf' (i + 4)) ix)
    where
      rf' d ds = rf (ds :. d)


-- Embedded expressions
-- --------------------

-- |Parametrised open function abstraction
--
data PreOpenFun (acc :: * -> * -> *) env aenv t where
  Body :: PreOpenExp acc env      aenv t -> PreOpenFun acc env aenv t
  Lam  :: Elt a
       => PreOpenFun acc (env, a) aenv t -> PreOpenFun acc env aenv (a -> t)

-- |Vanilla open function abstraction
--
type OpenFun = PreOpenFun OpenAcc

-- |Parametrised function without free scalar variables
--
type PreFun acc = PreOpenFun acc ()

-- |Vanilla function without free scalar variables
--
type Fun = OpenFun ()

-- |Parametrised open expressions using de Bruijn indices for variables ranging over tuples
-- of scalars and arrays of tuples.  All code, except Cond, is evaluated eagerly.  N-tuples are
-- represented as nested pairs. 
--
-- The data type is parametrised over the surface types (not the representation type).
--
data PreOpenExp (acc :: * -> * -> *) env aenv t where

  -- Local binding of a scalar expression
  Let         :: (Elt bnd_t, Elt body_t)
              => PreOpenExp acc env          aenv bnd_t
              -> PreOpenExp acc (env, bnd_t) aenv body_t
              -> PreOpenExp acc env          aenv body_t

  -- Variable index, ranging only over tuples or scalars
  Var         :: Elt t
              => Idx env t
              -> PreOpenExp acc env aenv t

  -- Constant values
  Const       :: Elt t
              => EltRepr t
              -> PreOpenExp acc env aenv t
              
  -- Tuples
  Tuple       :: (Elt t, IsTuple t)
              => Tuple (PreOpenExp acc env aenv) (TupleRepr t)
              -> PreOpenExp acc env aenv t
  Prj         :: (Elt t, IsTuple t)
              => TupleIdx (TupleRepr t) e
              -> PreOpenExp acc env aenv t
              -> PreOpenExp acc env aenv e

  -- Array indices & shapes
  IndexNil    :: PreOpenExp acc env aenv Z
  IndexCons   :: (Slice sl, Elt a)
              => PreOpenExp acc env aenv sl
              -> PreOpenExp acc env aenv a
              -> PreOpenExp acc env aenv (sl:.a)
  IndexHead   :: (Slice sl, Elt a)
              => PreOpenExp acc env aenv (sl:.a)
              -> PreOpenExp acc env aenv a
  IndexTail   :: (Slice sl, Elt a)
              => PreOpenExp acc env aenv (sl:.a)
              -> PreOpenExp acc env aenv sl
  IndexAny    :: Shape sh => PreOpenExp acc env aenv (Any sh)

  -- Conditional expression (non-strict in 2nd and 3rd argument)
  Cond        :: PreOpenExp acc env aenv Bool
              -> PreOpenExp acc env aenv t 
              -> PreOpenExp acc env aenv t 
              -> PreOpenExp acc env aenv t

  -- Primitive constants
  PrimConst   :: Elt t
              => PrimConst t 
              -> PreOpenExp acc env aenv t

  -- Primitive scalar operations
  PrimApp     :: (Elt a, Elt r)
              => PrimFun (a -> r) 
              -> PreOpenExp acc env aenv a
              -> PreOpenExp acc env aenv r

  -- Project a single scalar from an array
  -- the array expression can not contain any free scalar variables
  IndexScalar :: (Shape dim, Elt t)
              => acc                aenv (Array dim t)
              -> PreOpenExp acc env aenv dim 
              -> PreOpenExp acc env aenv t

  -- Array shape
  -- the array expression can not contain any free scalar variables
  Shape       :: (Shape dim, Elt e)
              => acc                aenv (Array dim e) 
              -> PreOpenExp acc env aenv dim

  -- Number of elements of an array
  -- the array expression can not contain any free scalar variables
  Size        :: (Shape dim, Elt e)
              => acc                aenv (Array dim e)
              -> PreOpenExp acc env aenv Int

-- |Vanilla open expression
--
type OpenExp = PreOpenExp OpenAcc

-- |Parametrised expression without free scalar variables
--
type PreExp acc = PreOpenExp acc ()

-- |Vanilla expression without free scalar variables
--
type Exp = OpenExp ()

-- |Primitive GPU constants
--
data PrimConst ty where

  -- constants from Bounded
  PrimMinBound  :: BoundedType a -> PrimConst a
  PrimMaxBound  :: BoundedType a -> PrimConst a

  -- constant from Floating
  PrimPi        :: FloatingType a -> PrimConst a

-- |Primitive scalar operations
--
data PrimFun sig where

  -- operators from Num
  PrimAdd  :: NumType a -> PrimFun ((a, a) -> a)
  PrimSub  :: NumType a -> PrimFun ((a, a) -> a)
  PrimMul  :: NumType a -> PrimFun ((a, a) -> a)
  PrimNeg  :: NumType a -> PrimFun (a      -> a)
  PrimAbs  :: NumType a -> PrimFun (a      -> a)
  PrimSig  :: NumType a -> PrimFun (a      -> a)

  -- operators from Integral & Bits
  PrimQuot     :: IntegralType a -> PrimFun ((a, a)   -> a)
  PrimRem      :: IntegralType a -> PrimFun ((a, a)   -> a)
  PrimIDiv     :: IntegralType a -> PrimFun ((a, a)   -> a)
  PrimMod      :: IntegralType a -> PrimFun ((a, a)   -> a)
  PrimBAnd     :: IntegralType a -> PrimFun ((a, a)   -> a)
  PrimBOr      :: IntegralType a -> PrimFun ((a, a)   -> a)
  PrimBXor     :: IntegralType a -> PrimFun ((a, a)   -> a)
  PrimBNot     :: IntegralType a -> PrimFun (a        -> a)
  PrimBShiftL  :: IntegralType a -> PrimFun ((a, Int) -> a)
  PrimBShiftR  :: IntegralType a -> PrimFun ((a, Int) -> a)
  PrimBRotateL :: IntegralType a -> PrimFun ((a, Int) -> a)
  PrimBRotateR :: IntegralType a -> PrimFun ((a, Int) -> a)

  -- operators from Fractional, Floating, RealFrac & RealFloat
  
  PrimFDiv        :: FloatingType a -> PrimFun ((a, a) -> a)
  PrimRecip       :: FloatingType a -> PrimFun (a      -> a)
  PrimSin         :: FloatingType a -> PrimFun (a      -> a)
  PrimCos         :: FloatingType a -> PrimFun (a      -> a)
  PrimTan         :: FloatingType a -> PrimFun (a      -> a)
  PrimAsin        :: FloatingType a -> PrimFun (a      -> a)
  PrimAcos        :: FloatingType a -> PrimFun (a      -> a)
  PrimAtan        :: FloatingType a -> PrimFun (a      -> a)
  PrimAsinh       :: FloatingType a -> PrimFun (a      -> a)
  PrimAcosh       :: FloatingType a -> PrimFun (a      -> a)
  PrimAtanh       :: FloatingType a -> PrimFun (a      -> a)
  PrimExpFloating :: FloatingType a -> PrimFun (a      -> a)
  PrimSqrt        :: FloatingType a -> PrimFun (a      -> a)
  PrimLog         :: FloatingType a -> PrimFun (a      -> a)
  PrimFPow        :: FloatingType a -> PrimFun ((a, a) -> a)
  PrimLogBase     :: FloatingType a -> PrimFun ((a, a) -> a)
  PrimAtan2       :: FloatingType a -> PrimFun ((a, a) -> a)
  PrimTruncate    :: FloatingType a -> IntegralType b -> PrimFun (a -> b)
  PrimRound       :: FloatingType a -> IntegralType b -> PrimFun (a -> b)
  PrimFloor       :: FloatingType a -> IntegralType b -> PrimFun (a -> b)
  PrimCeiling     :: FloatingType a -> IntegralType b -> PrimFun (a -> b)
  -- FIXME: add missing operations from RealFrac & RealFloat

  -- relational and equality operators
  PrimLt   :: ScalarType a -> PrimFun ((a, a) -> Bool)
  PrimGt   :: ScalarType a -> PrimFun ((a, a) -> Bool)
  PrimLtEq :: ScalarType a -> PrimFun ((a, a) -> Bool)
  PrimGtEq :: ScalarType a -> PrimFun ((a, a) -> Bool)
  PrimEq   :: ScalarType a -> PrimFun ((a, a) -> Bool)
  PrimNEq  :: ScalarType a -> PrimFun ((a, a) -> Bool)
  PrimMax  :: ScalarType a -> PrimFun ((a, a) -> a   )
  PrimMin  :: ScalarType a -> PrimFun ((a, a) -> a   )

  -- logical operators
  PrimLAnd :: PrimFun ((Bool, Bool) -> Bool)
  PrimLOr  :: PrimFun ((Bool, Bool) -> Bool)
  PrimLNot :: PrimFun (Bool         -> Bool)

  -- character conversions
  PrimOrd  :: PrimFun (Char -> Int)
  PrimChr  :: PrimFun (Int  -> Char)
  -- FIXME: use IntegralType?

  -- FIXME: conversions between various integer types
  --        should we have an overloaded functions like 'toInt'?  
  --        (or 'fromEnum' for enums?)
  PrimBoolToInt    :: PrimFun (Bool -> Int)
  PrimFromIntegral :: IntegralType a -> NumType b -> PrimFun (a -> b)

  -- FIXME: what do we want to do about Enum?  succ and pred are only
  --   moderatly useful without user-defined enumerations, but we want
  --   the range constructs for arrays (but that's not scalar primitives)
<|MERGE_RESOLUTION|>--- conflicted
+++ resolved
@@ -70,11 +70,7 @@
   Idx(..), deBruijnToInt,
 
   -- * Valuation environment
-<<<<<<< HEAD
-  Val(..), prj, idxToInt,
-=======
   Val(..), ValElt(..), prj, prjElt,
->>>>>>> ee34b401
 
   -- * Accelerated array expressions
   Arrays(..), ArraysR(..), 
@@ -142,22 +138,12 @@
 prj (SuccIdx idx) (Push val _) = prj idx val
 prj _             _            = INTERNAL_ERROR(error) "prj" "inconsistent valuation"
 
-<<<<<<< HEAD
--- Convert a typed de Bruijn index to the corresponding integer
---
-idxToInt :: Idx env t -> Int
-idxToInt = go 0
-  where go :: Int -> Idx env t -> Int
-        go !n ZeroIdx       = n
-        go !n (SuccIdx idx) = go (n+1) idx
-=======
 -- Projection of a value from a valuation of array elements using a de Bruijn index
 --
 prjElt :: Idx env t -> ValElt env -> t
 prjElt ZeroIdx       (PushElt _   v) = Sugar.toElt v
 prjElt (SuccIdx idx) (PushElt val _) = prjElt idx val
 prjElt _             _               = INTERNAL_ERROR(error) "prjElt" "inconsistent valuation"
->>>>>>> ee34b401
 
 
 -- Array expressions
