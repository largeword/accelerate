{-# LANGUAGE CPP                  #-}
{-# LANGUAGE FlexibleContexts     #-}
{-# LANGUAGE FlexibleInstances    #-}
{-# LANGUAGE RecordWildCards      #-}
{-# LANGUAGE UndecidableInstances #-}
{-# OPTIONS_GHC -fno-warn-orphans #-}
{-# OPTIONS_HADDOCK hide #-}
-- |
-- Module      : Data.Array.Accelerate.Trafo
-- Copyright   : [2012..2014] Manuel M T Chakravarty, Gabriele Keller, Trevor L. McDonell
-- License     : BSD3
--
-- Maintainer  : Manuel M T Chakravarty <chak@cse.unsw.edu.au>
-- Stability   : experimental
-- Portability : non-portable (GHC extensions)
--

module Data.Array.Accelerate.Trafo (

  -- * HOAS -> de Bruijn conversion
  Phase(..), phases,

  convertAcc,  convertAccWith,
  convertAfun, convertAfunWith,
  -- convertSeq,  convertSeqWith,

  -- * Fusion
  module Data.Array.Accelerate.Trafo.Fusion,
  -- DelayedSeq(..), Extend(..),

  -- * Substitution
  module Data.Array.Accelerate.Trafo.Substitution,

  -- * Term equality
  Match(..), (:~:)(..),

) where

import Control.DeepSeq
import Data.Typeable

import Data.Array.Accelerate.Smart
import Data.Array.Accelerate.Pretty                     ( ) -- show instances
import Data.Array.Accelerate.Array.Sugar                ( Arrays, Elt )
import Data.Array.Accelerate.Trafo.Base
import Data.Array.Accelerate.Trafo.Fusion               hiding ( convertAcc, convertAfun ) -- to export types
import Data.Array.Accelerate.Trafo.Sharing              ( Function, FunctionR, Afunction, AfunctionR )
import Data.Array.Accelerate.Trafo.Substitution
import qualified Data.Array.Accelerate.AST              as AST
import qualified Data.Array.Accelerate.Trafo.Fusion     as Fusion
import qualified Data.Array.Accelerate.Trafo.Rewrite    as Rewrite
import qualified Data.Array.Accelerate.Trafo.Simplify   as Rewrite
import qualified Data.Array.Accelerate.Trafo.Sharing    as Sharing
-- import qualified Data.Array.Accelerate.Trafo.Vectorise  as Vectorise

#ifdef ACCELERATE_DEBUG
import Text.Printf
import System.IO.Unsafe
import Data.Array.Accelerate.Debug                      hiding ( when )
import qualified Data.Array.Accelerate.Debug            as Debug
#endif


-- Configuration
-- -------------

data Phase = Phase
  {
    -- | Recover sharing of array computations?
    recoverAccSharing           :: Bool

    -- | Recover sharing of scalar expressions?
  , recoverExpSharing           :: Bool

    -- | Recover sharing of sequence computations?
  , recoverSeqSharing           :: Bool

    -- | Are array computations floated out of expressions irrespective of
    --   whether they are shared or not? Requires 'recoverAccSharing'.
  , floatOutAccFromExp          :: Bool

    -- | Fuse array computations? This also implies simplifying scalar
    --   expressions. NOTE: currently always enabled.
  , enableAccFusion             :: Bool

    -- | Convert segment length arrays into segment offset arrays?
  , convertOffsetOfSegment      :: Bool

    --   Vectorise maps and zipwiths in sequence computations to
    --   enable chunked execution?
  -- , vectoriseSequences          :: Bool
  }


-- | The default method of converting from HOAS to de Bruijn; incorporating
--   sharing recovery and fusion optimisation.
--
phases :: Phase
phases =  Phase
  { recoverAccSharing      = True
  , recoverExpSharing      = True
  , recoverSeqSharing      = True
  , floatOutAccFromExp     = True
  , enableAccFusion        = True
  , convertOffsetOfSegment = False
  -- , vectoriseSequences     = True
  }

when :: (a -> a) -> Bool -> a -> a
when f True  = f
when _ False = id


-- HOAS -> de Bruijn conversion
-- ----------------------------

-- | Convert a closed array expression to de Bruijn form while also
--   incorporating sharing observation and array fusion.
--
convertAcc :: Arrays arrs => Acc arrs -> DelayedAcc arrs
convertAcc = convertAccWith phases

convertAccWith :: Arrays arrs => Phase -> Acc arrs -> DelayedAcc arrs
convertAccWith Phase{..} acc
  = phase "array-fusion"           (Fusion.convertAcc enableAccFusion)
<<<<<<< HEAD
  -- $ phase "vectorise-sequences"    Vectorise.vectoriseSeqAcc `when` vectoriseSequences
=======
  -- phase "vectorise-sequences"    Vectorise.vectoriseSeqAcc `when` vectoriseSequences
>>>>>>> 2e914a46
  $ phase "rewrite-segment-offset" Rewrite.convertSegments   `when` convertOffsetOfSegment
  $ phase "sharing-recovery"       (Sharing.convertAcc recoverAccSharing recoverExpSharing recoverSeqSharing floatOutAccFromExp)
  $ acc


-- | Convert a unary function over array computations, incorporating sharing
--   observation and array fusion
--
convertAfun :: Afunction f => f -> DelayedAfun (AfunctionR f)
convertAfun = convertAfunWith phases

convertAfunWith :: Afunction f => Phase -> f -> DelayedAfun (AfunctionR f)
convertAfunWith Phase{..} acc
  = phase "array-fusion"           (Fusion.convertAfun enableAccFusion)
<<<<<<< HEAD
  -- $ phase "vectorise-sequences"    Vectorise.vectoriseSeqAfun  `when` vectoriseSequences
=======
  -- phase "vectorise-sequences"    Vectorise.vectoriseSeqAfun  `when` vectoriseSequences
>>>>>>> 2e914a46
  $ phase "rewrite-segment-offset" Rewrite.convertSegmentsAfun `when` convertOffsetOfSegment
  $ phase "sharing-recovery"       (Sharing.convertAfun recoverAccSharing recoverExpSharing recoverSeqSharing floatOutAccFromExp)
  $ acc


-- | Convert a closed scalar expression, incorporating sharing observation and
--   optimisation.
--
convertExp :: Elt e => Exp e -> AST.Exp () e
convertExp
  = phase "exp-simplify"      Rewrite.simplify
  . phase "sharing-recovery" (Sharing.convertExp (recoverExpSharing phases))


-- | Convert closed scalar functions, incorporating sharing observation and
--   optimisation.
--
convertFun :: Function f => f -> AST.Fun () (FunctionR f)
convertFun
  = phase "exp-simplify"      Rewrite.simplify
  . phase "sharing-recovery" (Sharing.convertFun (recoverExpSharing phases))

{--
-- | Convert a closed sequence computation, incorporating sharing observation and
--   optimisation.
--
convertSeq :: Typeable s => Seq s -> DelayedSeq s
convertSeq = convertSeqWith phases

convertSeqWith :: Typeable s => Phase -> Seq s -> DelayedSeq s
convertSeqWith Phase{..} s
  = phase "array-fusion"           (Fusion.convertSeq enableAccFusion)
  -- $ phase "vectorise-sequences"    Vectorise.vectoriseSeq     `when` vectoriseSequences
  $ phase "rewrite-segment-offset" Rewrite.convertSegmentsSeq `when` convertOffsetOfSegment
  $ phase "sharing-recovery"       (Sharing.convertSeq recoverAccSharing recoverExpSharing recoverSeqSharing floatOutAccFromExp)
  $ s
--}

-- Pretty printing
-- ---------------

instance Arrays arrs => Show (Acc arrs) where
  show = withSimplStats . show . convertAcc

instance Afunction (Acc a -> f) => Show (Acc a -> f) where
  show = withSimplStats . show . convertAfun

instance Elt e => Show (Exp e) where
  show = withSimplStats . show . convertExp

instance Function (Exp a -> f) => Show (Exp a -> f) where
  show = withSimplStats . show . convertFun

-- instance Typeable a => Show (Seq a) where
--   show = withSimplStats . show . convertSeq


-- Debugging
-- ---------

-- Attach simplifier statistics to the tail of the given string. Since the
-- statistics rely on fully evaluating the expression this is difficult to do
-- generally (without an additional deepseq), but easy enough for our show
-- instances.
--
-- For now, we just reset the statistics at the beginning of a conversion, and
-- leave it to a backend to choose an appropriate moment to dump the summary.
--
withSimplStats :: String -> String
#ifdef ACCELERATE_DEBUG
withSimplStats x = unsafePerformIO $ do
  Debug.when dump_simpl_stats $ x `deepseq` dumpSimplStats
  return x
#else
withSimplStats x = x
#endif

-- Execute a phase of the compiler and (possibly) print some timing/gc
-- statistics.
--
phase :: NFData b => String -> (a -> b) -> a -> b
#ifdef ACCELERATE_DEBUG
phase n f x = unsafePerformIO $ do
  enabled <- queryFlag dump_phases
  if enabled
    then timed dump_phases (\wall cpu -> printf "phase %s: %s" n (elapsed wall cpu)) (return $!! f x)
    else return (f x)
#else
phase _ f x = f x
#endif
<|MERGE_RESOLUTION|>--- conflicted
+++ resolved
@@ -123,11 +123,7 @@
 convertAccWith :: Arrays arrs => Phase -> Acc arrs -> DelayedAcc arrs
 convertAccWith Phase{..} acc
   = phase "array-fusion"           (Fusion.convertAcc enableAccFusion)
-<<<<<<< HEAD
-  -- $ phase "vectorise-sequences"    Vectorise.vectoriseSeqAcc `when` vectoriseSequences
-=======
   -- phase "vectorise-sequences"    Vectorise.vectoriseSeqAcc `when` vectoriseSequences
->>>>>>> 2e914a46
   $ phase "rewrite-segment-offset" Rewrite.convertSegments   `when` convertOffsetOfSegment
   $ phase "sharing-recovery"       (Sharing.convertAcc recoverAccSharing recoverExpSharing recoverSeqSharing floatOutAccFromExp)
   $ acc
@@ -142,11 +138,7 @@
 convertAfunWith :: Afunction f => Phase -> f -> DelayedAfun (AfunctionR f)
 convertAfunWith Phase{..} acc
   = phase "array-fusion"           (Fusion.convertAfun enableAccFusion)
-<<<<<<< HEAD
-  -- $ phase "vectorise-sequences"    Vectorise.vectoriseSeqAfun  `when` vectoriseSequences
-=======
   -- phase "vectorise-sequences"    Vectorise.vectoriseSeqAfun  `when` vectoriseSequences
->>>>>>> 2e914a46
   $ phase "rewrite-segment-offset" Rewrite.convertSegmentsAfun `when` convertOffsetOfSegment
   $ phase "sharing-recovery"       (Sharing.convertAfun recoverAccSharing recoverExpSharing recoverSeqSharing floatOutAccFromExp)
   $ acc
