{-# LANGUAGE ConstraintKinds #-}
{-# LANGUAGE DefaultSignatures #-}
{-# LANGUAGE FlexibleInstances #-}
{-# LANGUAGE GADTs          #-}
{-# LANGUAGE KindSignatures #-}
{-# LANGUAGE PatternGuards  #-}
{-# LANGUAGE RankNTypes     #-}
{-# LANGUAGE ScopedTypeVariables #-}
{-# LANGUAGE TypeFamilies   #-}
{-# LANGUAGE TypeOperators  #-}
{-# OPTIONS_HADDOCK hide #-}
-- |
-- Module      : Data.Array.Accelerate.Trafo.Substitution
-- Copyright   : [2012..2014] Manuel M T Chakravarty, Gabriele Keller, Trevor L. McDonell
-- License     : BSD3
--
-- Maintainer  : Manuel M T Chakravarty <chak@cse.unsw.edu.au>
-- Stability   : experimental
-- Portability : non-portable (GHC extensions)
--

module Data.Array.Accelerate.Trafo.Substitution (

  -- ** Renaming & Substitution
  inline, substitute, compose,
  subTop, subAtop,

  -- ** Weakening
  (:>), Sink(..), SinkExp(..),

  -- ** Strengthening
  (:?>), strengthen, strengthenE,

  -- ** Rebuilding terms
  RebuildAcc, Rebuildable(..), RebuildableAcc,
  RebuildableExp(..), RebuildTup(..)

) where

import Prelude                                  hiding ( exp )

import Data.Array.Accelerate.AST
import Data.Array.Accelerate.Array.Sugar        ( Elt, Arrays, Tuple(..), Atuple(..) )

import qualified Data.Array.Accelerate.Debug    as Stats

import Control.Applicative                      hiding ( Const )

-- NOTE: [Renaming and Substitution]
--
-- To do things like renaming and substitution, we need some operation on
-- variables that we push structurally through terms, applying to each variable.
-- We have a type preserving but environment changing operation:
--
--   v :: forall t. Idx env t -> f env' aenv t
--
-- The crafty bit is that 'f' might represent variables (for renaming) or terms
-- (for substitutions). The demonic forall, --- which is to say that the
-- quantifier is in a position which gives us obligation, not opportunity ---
-- forces us to respect type: when pattern matching detects the variable we care
-- about, happily we discover that it has the type we must respect. The demon is
-- not so free to mess with us as one might fear at first.
--
-- We then lift this to an operation which traverses terms and rebuild them
-- after applying 'v' to the variables:
--
--   rebuildPartial v :: OpenExp env aenv t -> OpenExp env' aenv t
--
-- The Syntactic class tells us what we need to know about 'f' if we want to be
-- able to rebuildPartial terms. In essence, the crucial functionality is to propagate
-- a class of operations on variables that is closed under shifting.
--
infixr `compose`
infixr `substitute`

-- | Replace the first variable with the given expression. The environment
-- shrinks.
--
inline :: (RebuildableAcc acc, Elt t)
       => PreOpenExp acc (env, s) aenv t
       -> PreOpenExp acc env      aenv s
       -> PreOpenExp acc env      aenv t
inline f g = Stats.substitution "inline" $ rebuildE (subTop g) f

-- | Replace an expression that uses the top environment variable with another.
-- The result of the first is let bound into the second.
--
substitute :: (RebuildableAcc acc, Elt b, Elt c)
           => PreOpenExp acc (env, b) aenv c
           -> PreOpenExp acc (env, a) aenv b
           -> PreOpenExp acc (env, a) aenv c
substitute f g
  | Stats.substitution "substitute" False = undefined

  | Var ZeroIdx <- g    = f     -- don't rebind an identity function
  | otherwise           = Let g $ rebuildE split f
  where
    split :: Elt c => Idx (env,b) c -> PreOpenExp acc ((env,a),b) aenv c
    split ZeroIdx       = Var ZeroIdx
    split (SuccIdx ix)  = Var (SuccIdx (SuccIdx ix))


-- | Composition of unary functions.
--
compose :: (RebuildableAcc acc, Elt c)
        => PreOpenFun acc env aenv (b -> c)
        -> PreOpenFun acc env aenv (a -> b)
        -> PreOpenFun acc env aenv (a -> c)
compose (Lam (Body f)) (Lam (Body g)) = Stats.substitution "compose" . Lam . Body $ substitute f g
compose _              _              = error "compose: impossible evaluation"

subTop :: Elt t => PreOpenExp acc env aenv s -> Idx (env, s) t -> PreOpenExp acc env aenv t
subTop s ZeroIdx      = s
subTop _ (SuccIdx ix) = Var ix

subAtop :: Arrays t => PreOpenAcc acc aenv s -> Idx (aenv, s) t -> PreOpenAcc acc aenv t
subAtop t ZeroIdx       = t
subAtop _ (SuccIdx idx) = Avar idx

data Identity a = Identity { runIdentity :: a }

instance Functor Identity where
  fmap f (Identity a) = Identity (f a)

instance Applicative Identity where
  (Identity f) <*> (Identity a) = Identity (f a)
  pure a = Identity a

-- A class for rebuilding terms.
--
-- Minimal complete definition is 'AccClo' and rebuild'.
--
class Rebuildable f where

  type AccClo f :: (* -> * -> *)

  rebuildPartial :: (Applicative f', SyntacticAcc fa)
                 => (forall a'. Arrays a' => Idx aenv a' -> f' (fa (AccClo f) aenv' a'))
                 -> f aenv  a
                 -> f' (f aenv' a)

  rebuildA :: (SyntacticAcc fa)
              => (forall a'. Arrays a' => Idx aenv a' -> fa (AccClo f) aenv' a')
              -> f aenv  a
              -> f aenv' a
  rebuildA av = runIdentity . rebuildPartial (Identity . av)

-- A class for rebuilding scalar terms.
--
-- Minimal complete definition is 'AccClo' and rebuild'.
--
class RebuildableExp f where

  rebuildPartialE :: (Applicative f', SyntacticExp fe)
                  => (forall e'. Elt e' => Idx env e' -> f' (fe (AccClo (f env)) env' aenv e'))
                  -> f env aenv  e
                  -> f' (f env' aenv e)

  rebuildE :: SyntacticExp fe
           => (forall e'. Elt e' => Idx env e' -> fe (AccClo (f env)) env' aenv e')
           -> f env aenv  e
           -> f env' aenv e
  rebuildE v = runIdentity . rebuildPartialE (Identity . v)

-- Terms that are rebuildable and also recursive closures
--
type RebuildableAcc acc = (Rebuildable acc, AccClo acc ~ acc)

-- We can use the same plumbing to rebuildPartial all the things we want to rebuild.
--
instance RebuildableAcc acc => Rebuildable (PreOpenExp acc env) where
  type AccClo (PreOpenExp acc env) = acc
  rebuildPartial = rebuildPreOpenExp rebuildPartial (pure . IE)

instance RebuildableAcc acc => Rebuildable (PreOpenFun acc env) where
  type AccClo (PreOpenFun acc env) = acc
  rebuildPartial = rebuildFun rebuildPartial (pure . IE)

instance RebuildableAcc acc => Rebuildable (PreOpenAcc acc) where
  type AccClo (PreOpenAcc acc) = acc
  rebuildPartial = rebuildPreOpenAcc rebuildPartial

instance RebuildableAcc acc => Rebuildable (PreOpenAfun acc) where
  type AccClo (PreOpenAfun acc) = acc
  rebuildPartial = rebuildAfun rebuildPartial

-- Tuples have to be handled specially.
newtype RebuildTup acc env aenv t = RebuildTup { unRTup :: Tuple (PreOpenExp acc env aenv) t }

instance RebuildableAcc acc => Rebuildable (RebuildTup acc env) where
  type AccClo (RebuildTup acc env) = acc
  rebuildPartial v t = RebuildTup <$> rebuildTup rebuildPartial (pure . IE) v (unRTup t)

instance Rebuildable OpenAcc where
  type AccClo OpenAcc = OpenAcc
  rebuildPartial = rebuildOpenAcc

instance RebuildableAcc acc => RebuildableExp (PreOpenExp acc) where
  rebuildPartialE v = rebuildPreOpenExp rebuildPartial v (pure . IA)

instance RebuildableAcc acc => RebuildableExp (PreOpenFun acc) where
  rebuildPartialE v = rebuildFun rebuildPartial v (pure . IA)

-- NOTE: [Weakening]
--
-- Weakening is something we usually take for granted: every time you learn a
-- new word, old sentences still make sense. If a conclusion is justified by a
-- hypothesis, it is still justified if you add more hypotheses. Similarly, a
-- term remains in scope if you bind more (fresh) variables. Weakening is the
-- operation of shifting things from one scope to a larger scope in which new
-- things have become meaningful, but no old things have vanished.
--
-- When we use a named representation (or HOAS) we get weakening for free. But
-- in the de Bruijn representation weakening takes work: you have to shift all
-- variable references to make room for the new bindings.
--

-- The type of shifting terms from one context into another
--
type env :> env' = forall t'. Idx env t' -> Idx env' t'

<<<<<<< HEAD
class Sink f where
  weaken :: env :> env' -> f env t -> f env' t
  default weaken :: Rebuildable f => env :> env' -> f env t -> f env' t
  weaken k = Stats.substitution "weaken" . rebuildA (Avar . k)

instance Sink Idx where
  weaken k = k

--instance Rebuildable f => Sink f where -- undecidable, incoherent
--  weaken k = Stats.substitution "weaken" . rebuildA (Avar . k)

instance RebuildableAcc acc => Sink (PreOpenAcc acc) where
instance RebuildableAcc acc => Sink (PreOpenAfun acc) where
instance RebuildableAcc acc => Sink (PreOpenExp acc env) where
instance RebuildableAcc acc => Sink (PreOpenFun acc env) where
instance RebuildableAcc acc => Sink (RebuildTup acc env) where
instance Sink OpenAcc where

{-# RULES
"weaken/weaken" forall a (v1 :: env' :> env'') (v2 :: env :> env').
    weaken v1 (weaken v2 a) = weaken (v1 . v2) a
 #-}

class SinkExp f where
  weakenE :: env :> env' -> f env aenv t -> f env' aenv t
  default weakenE :: RebuildableExp f => env :> env' -> f env aenv t -> f env' aenv t
  weakenE v = Stats.substitution "weakenE" . rebuildE (IE . v)

instance RebuildableAcc acc => SinkExp (PreOpenExp acc) where
instance RebuildableAcc acc => SinkExp (PreOpenFun acc) where

=======
{-# NOINLINE[1] weakenA #-}
weakenA :: RebuildAcc acc -> aenv :> aenv' -> PreOpenAcc acc aenv a -> PreOpenAcc acc aenv' a
weakenA k v = Stats.substitution "weakenA" . rebuildA k (Avar . v)

{-# NOINLINE[1] weakenEA #-}
weakenEA :: RebuildAcc acc -> aenv :> aenv' -> PreOpenExp acc env aenv t -> PreOpenExp acc env aenv' t
weakenEA k v = Stats.substitution "weakenEA" . rebuildEA k (Avar . v)

{-# NOINLINE[1] weakenFA #-}
weakenFA :: RebuildAcc acc -> aenv :> aenv' -> PreOpenFun acc env aenv f -> PreOpenFun acc env aenv' f
weakenFA k v = Stats.substitution "weakenFA" . rebuildFA k (Avar . v)

{-# NOINLINE[1] weakenE #-}
weakenE :: env :> env' -> PreOpenExp acc env aenv t -> PreOpenExp acc env' aenv t
weakenE v = Stats.substitution "weakenE" . rebuildE (Var . v)

{-# NOINLINE[1] weakenFE #-}
weakenFE :: env :> env' -> PreOpenFun acc env aenv f -> PreOpenFun acc env' aenv f
weakenFE v = Stats.substitution "weakenFE" . rebuildFE (Var . v)

>>>>>>> 1990def6
{-# RULES
"weakenE/weakenE" forall a (v1 :: env' :> env'') (v2 :: env :> env').
    weakenE v1 (weakenE v2 a) = weakenE (v1 . v2) a
 #-}

-- NOTE: [Strengthening]
--
-- Strengthening is the dual of weakening. Shifting terms from one scope to a
-- smaller scope. Of course this is not always possible. If the term contains
-- any variables not in the new environment, then it cannot be strengthened.
-- This partial behaviour is captured with 'Maybe'.
--

-- The type of partially shifting terms from one context into another.
type env :?> env' = forall t'. Idx env t' -> Maybe (Idx env' t')

strengthen :: Rebuildable f => env :?> env' -> f env t -> Maybe (f env' t)
strengthen k = rebuildPartial (fmap IA . k)

strengthenE :: RebuildableExp f => env :?> env' -> f env aenv t -> Maybe (f env' aenv t)
strengthenE k = rebuildPartialE (fmap IE . k)

-- Simultaneous Substitution ===================================================
--

-- The scalar environment
-- ------------------

-- SEE: [Renaming and Substitution]
-- SEE: [Weakening]
--
class SyntacticExp f where
  varIn         :: Elt t => Idx env t        -> f acc env aenv t
  expOut        :: Elt t => f acc env aenv t -> PreOpenExp acc env aenv t
  weakenExp     :: Elt t => RebuildAcc acc -> f acc env aenv t -> f acc (env, s) aenv t
  weakenExpAcc  :: Elt t => RebuildAcc acc -> f acc env aenv t -> f acc env (aenv, s) t

newtype IdxE (acc :: * -> * -> *) env aenv t = IE { unIE :: Idx env t }

instance SyntacticExp IdxE where
  varIn         = IE
  expOut        = Var . unIE
  weakenExp _   = IE . SuccIdx . unIE
  weakenExpAcc _ = IE . unIE

instance SyntacticExp PreOpenExp where
  varIn         = Var
  expOut        = id
  weakenExp k   = runIdentity . rebuildPreOpenExp k (Identity . weakenExp k . IE) (Identity . IA)
  weakenExpAcc k = runIdentity . rebuildPreOpenExp k (Identity . IE) (Identity . weakenAcc k . IA)

shiftE
    :: (Applicative f, SyntacticExp fe, Elt t)
    => RebuildAcc acc
    -> (forall t'. Elt t' => Idx env t' -> f (fe acc env' aenv t'))
    -> Idx     (env,  s)      t
    -> f (fe  acc (env', s) aenv t)
shiftE _ _ ZeroIdx      = pure $ varIn ZeroIdx
shiftE k v (SuccIdx ix) = weakenExp k <$> (v ix)

rebuildPreOpenExp
    :: (Applicative f, SyntacticExp fe, SyntacticAcc fa)
    => RebuildAcc acc
    -> (forall t'. Elt t'    => Idx env t'  -> f (fe acc env' aenv' t'))
    -> (forall t'. Arrays t' => Idx aenv t' -> f (fa acc aenv' t'))
    -> PreOpenExp acc env  aenv t
    -> f (PreOpenExp acc env' aenv' t)
rebuildPreOpenExp k v av exp =
  case exp of
    Let a b             -> Let <$> rebuildPreOpenExp k v av a <*> rebuildPreOpenExp k (shiftE k v) av b
    Var ix              -> expOut <$> v ix
    Const c             -> pure $ Const c
    Tuple tup           -> Tuple <$> rebuildTup k v av tup
    Prj tup e           -> Prj tup <$> rebuildPreOpenExp k v av e
    IndexNil            -> pure IndexNil
    IndexCons sh sz     -> IndexCons <$> rebuildPreOpenExp k v av sh <*> rebuildPreOpenExp k v av sz
    IndexHead sh        -> IndexHead <$> rebuildPreOpenExp k v av sh
    IndexTail sh        -> IndexTail <$> rebuildPreOpenExp k v av sh
    IndexAny            -> pure IndexAny
    IndexSlice x ix sh  -> IndexSlice x <$> rebuildPreOpenExp k v av ix <*> rebuildPreOpenExp k v av sh
    IndexFull x ix sl   -> IndexFull x <$> rebuildPreOpenExp k v av ix <*> rebuildPreOpenExp k v av sl
    ToIndex sh ix       -> ToIndex <$> rebuildPreOpenExp k v av sh <*> rebuildPreOpenExp k v av ix
    FromIndex sh ix     -> FromIndex <$> rebuildPreOpenExp k v av sh <*> rebuildPreOpenExp k v av ix
    Cond p t e          -> Cond <$> rebuildPreOpenExp k v av p <*> rebuildPreOpenExp k v av t <*> rebuildPreOpenExp k v av e
    While p f x         -> While <$> rebuildFun k v av p <*> rebuildFun k v av f <*> rebuildPreOpenExp k v av x
    PrimConst c         -> pure $ PrimConst c
    PrimApp f x         -> PrimApp f <$> rebuildPreOpenExp k v av x
    Index a sh          -> Index <$> k av a <*> rebuildPreOpenExp k v av sh
    LinearIndex a i     -> LinearIndex <$> k av a <*> rebuildPreOpenExp k v av i
    Shape a             -> Shape <$> k av a
    ShapeSize sh        -> ShapeSize <$> rebuildPreOpenExp k v av sh
    Intersect s t       -> Intersect <$> rebuildPreOpenExp k v av s <*> rebuildPreOpenExp k v av t
    Union s t           -> Union <$> rebuildPreOpenExp k v av s <*> rebuildPreOpenExp k v av t
    Foreign ff f e      -> Foreign ff f <$> rebuildPreOpenExp k v av e

rebuildTup
    :: (Applicative f, SyntacticExp fe, SyntacticAcc fa)
    => RebuildAcc acc
    -> (forall t'. Elt t'    => Idx env t'  -> f (fe acc env' aenv' t'))
    -> (forall t'. Arrays t' => Idx aenv t' -> f (fa acc aenv' t'))
    -> Tuple (PreOpenExp acc env  aenv)  t
    -> f (Tuple (PreOpenExp acc env' aenv') t)
rebuildTup k v av tup =
  case tup of
    NilTup      -> pure NilTup
    SnocTup t e -> SnocTup <$> rebuildTup k v av t <*> rebuildPreOpenExp k v av e

rebuildFun
    :: (Applicative f, SyntacticExp fe, SyntacticAcc fa)
    => RebuildAcc acc
    -> (forall t'. Elt t'    => Idx env t'  -> f (fe acc env' aenv' t'))
    -> (forall t'. Arrays t' => Idx aenv t' -> f (fa acc aenv' t'))
    -> PreOpenFun acc env  aenv  t
    -> f (PreOpenFun acc env' aenv' t)
rebuildFun k v av fun =
  case fun of
    Body e      -> Body <$> rebuildPreOpenExp k v av e
    Lam f       -> Lam  <$> rebuildFun k (shiftE k v) av f

-- The array environment
-- -----------------

type RebuildAcc acc =
  forall aenv aenv' f fa a. (Applicative f, SyntacticAcc fa)
    => (forall a'. Arrays a' => Idx aenv a' -> f (fa acc aenv' a'))
    -> acc aenv  a
    -> f (acc aenv' a)

class SyntacticAcc f where
  avarIn        :: Arrays t => Idx aenv t     -> f acc aenv t
  accOut        :: Arrays t => f acc aenv t   -> PreOpenAcc acc aenv t
  weakenAcc     :: Arrays t => RebuildAcc acc -> f acc aenv t -> f acc (aenv, s) t

newtype IdxA (acc :: * -> * -> *) aenv t = IA { unIA :: Idx aenv t }

instance SyntacticAcc IdxA where
  avarIn         = IA
  accOut         = Avar . unIA
  weakenAcc _    = IA . SuccIdx . unIA

instance SyntacticAcc PreOpenAcc where
  avarIn        = Avar
  accOut        = id
  weakenAcc k   = runIdentity . rebuildPreOpenAcc k (Identity . weakenAcc k . IA)

shiftA
    :: (Applicative f, SyntacticAcc fa, Arrays t)
    => RebuildAcc acc
    -> (forall t'. Arrays t' => Idx aenv t' -> f (fa acc aenv' t'))
    -> Idx         (aenv,  s) t
    -> f (fa   acc (aenv', s) t)
shiftA _ _ ZeroIdx      = pure $ avarIn ZeroIdx
shiftA k v (SuccIdx ix) = weakenAcc k <$> v ix

rebuildPreOpenAcc
    :: (Applicative f, SyntacticAcc fa)
    => RebuildAcc acc
    -> (forall t'. Arrays t' => Idx aenv t' -> f (fa acc aenv' t'))
    -> PreOpenAcc acc aenv  t
    -> f (PreOpenAcc acc aenv' t)
rebuildPreOpenAcc k av acc =
  case acc of
    Alet a b            -> Alet <$> k av a <*> k (shiftA k av) b
    Avar ix             -> accOut <$> av ix
    Atuple tup          -> Atuple <$> rebuildAtup k av tup
    Aprj tup a          -> Aprj tup <$> k av a
    Apply f a           -> Apply <$> rebuildAfun k av f <*> k av a
    Aforeign ff afun as -> Aforeign ff afun <$> k av as
    Acond p t e         -> Acond <$> rebuildPreOpenExp k (pure . IE) av p <*> k av t <*> k av e
    Awhile p f a        -> Awhile <$> rebuildAfun k av p <*> rebuildAfun k av f <*> k av a
    Use a               -> pure $ Use a
    Unit e              -> Unit <$> rebuildPreOpenExp k (pure . IE) av e
    Reshape e a         -> Reshape <$> rebuildPreOpenExp k (pure . IE) av e <*> k av a
    Generate e f        -> Generate <$> rebuildPreOpenExp k (pure . IE) av e <*> rebuildFun k (pure . IE) av f
    Transform sh ix f a -> Transform <$> rebuildPreOpenExp k (pure . IE) av sh <*> rebuildFun k (pure . IE) av ix <*> rebuildFun k (pure . IE) av f <*> k av a
    Replicate sl slix a -> Replicate sl <$> rebuildPreOpenExp k (pure . IE) av slix <*> k av a
    Slice sl a slix     -> Slice sl <$> k av a <*> rebuildPreOpenExp k (pure . IE) av slix
    Map f a             -> Map <$> rebuildFun k (pure . IE) av f <*> k av a
    ZipWith f a1 a2     -> ZipWith <$> rebuildFun k (pure . IE) av f <*> k av a1 <*> k av a2
    Fold f z a          -> Fold <$> rebuildFun k (pure . IE) av f <*> rebuildPreOpenExp k (pure . IE) av z <*> k av a
    Fold1 f a           -> Fold1 <$> rebuildFun k (pure . IE) av f <*> k av a
    FoldSeg f z a s     -> FoldSeg <$> rebuildFun k (pure . IE) av f <*> rebuildPreOpenExp k (pure . IE) av z <*> k av a <*> k av s
    Fold1Seg f a s      -> Fold1Seg <$> rebuildFun k (pure . IE) av f <*> k av a <*> k av s
    Scanl f z a         -> Scanl <$> rebuildFun k (pure . IE) av f <*> rebuildPreOpenExp k (pure . IE) av z <*> k av a
    Scanl' f z a        -> Scanl' <$> rebuildFun k (pure . IE) av f <*> rebuildPreOpenExp k (pure . IE) av z <*> k av a
    Scanl1 f a          -> Scanl1 <$> rebuildFun k (pure . IE) av f <*> k av a
    Scanr f z a         -> Scanr <$> rebuildFun k (pure . IE) av f <*> rebuildPreOpenExp k (pure . IE) av z <*> k av a
    Scanr' f z a        -> Scanr' <$> rebuildFun k (pure . IE) av f <*> rebuildPreOpenExp k (pure . IE) av z <*> k av a
    Scanr1 f a          -> Scanr1 <$> rebuildFun k (pure . IE) av f <*> k av a
    Permute f1 a1 f2 a2 -> Permute <$> rebuildFun k (pure . IE) av f1 <*> k av a1 <*> rebuildFun k (pure . IE) av f2 <*> k av a2
    Backpermute sh f a  -> Backpermute <$> rebuildPreOpenExp k (pure . IE) av sh <*> rebuildFun k (pure . IE) av f <*> k av a
    Stencil f b a       -> Stencil <$> rebuildFun k (pure . IE) av f <*> pure b <*> k av a
    Stencil2 f b1 a1 b2 a2
                        -> Stencil2 <$> rebuildFun k (pure . IE) av f <*> pure b1 <*> k av a1 <*> pure b2 <*> k av a2
    Collect seq         -> Collect <$> rebuildSeq k av seq
rebuildAfun
    :: (Applicative f, SyntacticAcc fa)
    => RebuildAcc acc
    -> (forall t'. Arrays t' => Idx aenv t' -> f (fa acc aenv' t'))
    -> PreOpenAfun acc aenv  t
    -> f (PreOpenAfun acc aenv' t)
rebuildAfun k av afun =
  case afun of
    Abody b     -> Abody <$> k av b
    Alam f      -> Alam  <$> rebuildAfun k (shiftA k av) f

rebuildAtup
    :: (Applicative f, SyntacticAcc fa)
    => RebuildAcc acc
    -> (forall t'. Arrays t' => Idx aenv t' -> f (fa acc aenv' t'))
    -> Atuple (acc aenv)  t
    -> f (Atuple (acc aenv') t)
rebuildAtup k av atup =
  case atup of
    NilAtup      -> pure NilAtup
    SnocAtup t a -> SnocAtup <$> rebuildAtup k av t <*> k av a

rebuildSeq
    :: (SyntacticAcc fa, Applicative f)
    => RebuildAcc acc
    -> (forall t'. Arrays t' => Idx aenv t' -> f (fa acc aenv' t'))
    -> PreOpenSeq acc aenv senv t
    -> f (PreOpenSeq acc aenv' senv t)
rebuildSeq k v s =
  case s of
    Producer p s -> Producer <$> (rebuildP k v p) <*> (rebuildSeq k v s)
    Consumer c   -> Consumer <$> (rebuildC k v c)

rebuildP :: (SyntacticAcc fa, Applicative f)
         => RebuildAcc acc
         -> (forall t'. Arrays t' => Idx aenv t' -> f (fa acc aenv' t'))
         -> Producer acc aenv senv a
         -> f (Producer acc aenv' senv a)
rebuildP k v p =
  case p of
    ToSeq sl slix acc    -> ToSeq sl <$> (rebuildPreOpenExp k (pure . IE) v slix) <*> (k v acc)
    UseLazy  sl slix arr -> UseLazy  sl <$> (rebuildPreOpenExp k (pure . IE) v slix) <*> pure arr
    MapSeq f x           -> MapSeq <$> (rebuildAfun k v f)  <*> pure x
    ZipWithSeq f x y     -> ZipWithSeq <$> (rebuildAfun k v f)  <*> pure x <*> pure y
    ScanSeq f acc x      -> ScanSeq <$> (rebuildAfun k v f) <*> (k v acc) <*> pure x
    ScanSeqAct f g acc1 acc2 x ->
      ScanSeqAct <$> (rebuildAfun k v f) <*> (rebuildAfun k v g) <*> (k v acc1) <*> (k v acc2) <*> pure x

rebuildC :: forall acc fa f aenv aenv' senv a. (SyntacticAcc fa, Applicative f)
         => RebuildAcc acc
         -> (forall t'. Arrays t' => Idx aenv t' -> f (fa acc aenv' t'))
         -> Consumer acc aenv senv a
         -> f (Consumer acc aenv' senv a)
rebuildC k v c =
  case c of
    FromSeq x              -> FromSeq <$> pure x
    FoldSeq f acc x        -> FoldSeq <$> (rebuildAfun k v f) <*> (k v acc) <*> pure x
    FoldSeqAct f g acc1 acc2 x ->
      FoldSeqAct <$> (rebuildAfun k v f) <*> (rebuildAfun k v g) <*> (k v acc1) <*> (k v acc2) <*> pure x
    FoldSeqFlatten f acc x -> FoldSeqFlatten <$> (rebuildAfun k v f) <*> (k v acc) <*> pure x
    Stuple t               -> Stuple <$> rebuildT t
  where
    rebuildT :: Atuple (Consumer acc aenv senv) t -> f (Atuple (Consumer acc aenv' senv) t)
    rebuildT NilAtup        = pure NilAtup
    rebuildT (SnocAtup t s) = SnocAtup <$> (rebuildT t) <*> (rebuildC k v s)

-- For OpenAcc

rebuildOpenAcc
    :: (Applicative f, SyntacticAcc fa)
    => (forall t'. Arrays t' => Idx aenv t' -> f (fa OpenAcc aenv' t'))
    -> OpenAcc aenv  t
    -> f (OpenAcc aenv' t)
rebuildOpenAcc av (OpenAcc acc) = OpenAcc <$> rebuildPreOpenAcc rebuildOpenAcc av acc<|MERGE_RESOLUTION|>--- conflicted
+++ resolved
@@ -219,7 +219,6 @@
 --
 type env :> env' = forall t'. Idx env t' -> Idx env' t'
 
-<<<<<<< HEAD
 class Sink f where
   weaken :: env :> env' -> f env t -> f env' t
   default weaken :: Rebuildable f => env :> env' -> f env t -> f env' t
@@ -238,10 +237,12 @@
 instance RebuildableAcc acc => Sink (RebuildTup acc env) where
 instance Sink OpenAcc where
 
-{-# RULES
-"weaken/weaken" forall a (v1 :: env' :> env'') (v2 :: env :> env').
-    weaken v1 (weaken v2 a) = weaken (v1 . v2) a
- #-}
+-- This rewrite rule is disabled because 'weaken' is now part of a type class.
+-- As such, we cannot attach a NOINLINE pragma because it has many definitions.
+-- {-# RULES
+-- "weaken/weaken" forall a (v1 :: env' :> env'') (v2 :: env :> env').
+--     weaken v1 (weaken v2 a) = weaken (v1 . v2) a
+--  #-}
 
 class SinkExp f where
   weakenE :: env :> env' -> f env aenv t -> f env' aenv t
@@ -251,32 +252,11 @@
 instance RebuildableAcc acc => SinkExp (PreOpenExp acc) where
 instance RebuildableAcc acc => SinkExp (PreOpenFun acc) where
 
-=======
-{-# NOINLINE[1] weakenA #-}
-weakenA :: RebuildAcc acc -> aenv :> aenv' -> PreOpenAcc acc aenv a -> PreOpenAcc acc aenv' a
-weakenA k v = Stats.substitution "weakenA" . rebuildA k (Avar . v)
-
-{-# NOINLINE[1] weakenEA #-}
-weakenEA :: RebuildAcc acc -> aenv :> aenv' -> PreOpenExp acc env aenv t -> PreOpenExp acc env aenv' t
-weakenEA k v = Stats.substitution "weakenEA" . rebuildEA k (Avar . v)
-
-{-# NOINLINE[1] weakenFA #-}
-weakenFA :: RebuildAcc acc -> aenv :> aenv' -> PreOpenFun acc env aenv f -> PreOpenFun acc env aenv' f
-weakenFA k v = Stats.substitution "weakenFA" . rebuildFA k (Avar . v)
-
-{-# NOINLINE[1] weakenE #-}
-weakenE :: env :> env' -> PreOpenExp acc env aenv t -> PreOpenExp acc env' aenv t
-weakenE v = Stats.substitution "weakenE" . rebuildE (Var . v)
-
-{-# NOINLINE[1] weakenFE #-}
-weakenFE :: env :> env' -> PreOpenFun acc env aenv f -> PreOpenFun acc env' aenv f
-weakenFE v = Stats.substitution "weakenFE" . rebuildFE (Var . v)
-
->>>>>>> 1990def6
-{-# RULES
-"weakenE/weakenE" forall a (v1 :: env' :> env'') (v2 :: env :> env').
-    weakenE v1 (weakenE v2 a) = weakenE (v1 . v2) a
- #-}
+-- See above for why this is disabled.
+-- {-# RULES
+-- "weakenE/weakenE" forall a (v1 :: env' :> env'') (v2 :: env :> env').
+--    weakenE v1 (weakenE v2 a) = weakenE (v1 . v2) a
+--  #-}
 
 -- NOTE: [Strengthening]
 --
