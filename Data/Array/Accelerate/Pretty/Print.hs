--- conflicted
+++ resolved
@@ -326,14 +326,9 @@
     pp (While p f x)            = "while"      .$ [ ppF p, ppF f, ppE x ]
     pp (Foreign ff _f e)        = "foreign"    .$ [ text (strForeign ff), {- ppF f, -} ppE e ]
     pp (Shape idx)              = "shape"      .$ [ ppA idx ]
-<<<<<<< HEAD
-    pp (ShapeSize idx)          = "shapeSize"  .$ [ parens (ppE idx) ]
-    pp (Intersect sh1 sh2)      = "intersect"  .$ [ ppE sh1, ppE sh2 ]
-    pp (Union sh1 sh2)          = "union"      .$ [ ppE sh1, ppE sh2 ]
-=======
     pp (ShapeSize idx)          = "shapeSize"  .$ [ ppSh idx ]
     pp (Intersect sh1 sh2)      = "intersect"  .$ [ ppSh sh1, ppSh sh2 ]
->>>>>>> 69599213
+    pp (Union sh1 sh2)          = "union"      .$ [ ppSh sh1, ppSh sh2 ]
     pp (Index idx i)            = wrap $ cat [ ppA idx, char '!',  ppE i ]
     pp (LinearIndex idx i)      = wrap $ cat [ ppA idx, text "!!", ppE i ]
 
