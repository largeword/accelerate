--- conflicted
+++ resolved
@@ -205,66 +205,36 @@
   Scanl         :: (Shape sh, Elt e)
                 => (Exp e -> Exp e -> exp e)
                 -> exp e
-<<<<<<< HEAD
                 -> acc (Array (sh :. Int) e)
-                -> PreAcc acc seq exp (Array (sh :. Int) e)
-=======
-                -> acc (Vector e)
-                -> PreAcc acc exp (Vector e)
->>>>>>> 2e914a46
+                -> PreAcc acc exp (Array (sh :. Int) e)
 
   Scanl'        :: (Shape sh, Elt e)
                 => (Exp e -> Exp e -> exp e)
                 -> exp e
-<<<<<<< HEAD
                 -> acc (Array (sh :. Int) e)
-                -> PreAcc acc seq exp (Array (sh :. Int) e, Array sh e)
-=======
-                -> acc (Vector e)
-                -> PreAcc acc exp (Vector e, Scalar e)
->>>>>>> 2e914a46
+                -> PreAcc acc exp (Array (sh :. Int) e, Array sh e)
 
   Scanl1        :: (Shape sh, Elt e)
                 => (Exp e -> Exp e -> exp e)
-<<<<<<< HEAD
                 -> acc (Array (sh :. Int) e)
-                -> PreAcc acc seq exp (Array (sh :. Int) e)
-=======
-                -> acc (Vector e)
-                -> PreAcc acc exp (Vector e)
->>>>>>> 2e914a46
+                -> PreAcc acc exp (Array (sh :. Int) e)
 
   Scanr         :: (Shape sh, Elt e)
                 => (Exp e -> Exp e -> exp e)
                 -> exp e
-<<<<<<< HEAD
                 -> acc (Array (sh :. Int) e)
-                -> PreAcc acc seq exp (Array (sh :. Int) e)
-=======
-                -> acc (Vector e)
-                -> PreAcc acc exp (Vector e)
->>>>>>> 2e914a46
+                -> PreAcc acc exp (Array (sh :. Int) e)
 
   Scanr'        :: (Shape sh, Elt e)
                 => (Exp e -> Exp e -> exp e)
                 -> exp e
-<<<<<<< HEAD
                 -> acc (Array (sh :. Int) e)
-                -> PreAcc acc seq exp (Array (sh :. Int) e, Array sh e)
-=======
-                -> acc (Vector e)
-                -> PreAcc acc exp (Vector e, Scalar e)
->>>>>>> 2e914a46
+                -> PreAcc acc exp (Array (sh :. Int) e, Array sh e)
 
   Scanr1        :: (Shape sh, Elt e)
                 => (Exp e -> Exp e -> exp e)
-<<<<<<< HEAD
                 -> acc (Array (sh :. Int) e)
-                -> PreAcc acc seq exp (Array (sh :. Int) e)
-=======
-                -> acc (Vector e)
-                -> PreAcc acc exp (Vector e)
->>>>>>> 2e914a46
+                -> PreAcc acc exp (Array (sh :. Int) e)
 
   Permute       :: (Shape sh, Shape sh', Elt e)
                 => (Exp e -> Exp e -> exp e)
